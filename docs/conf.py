<<<<<<< HEAD
#!/usr/bin/env python3

=======
>>>>>>> c68ac3b7
extensions = [
    'sphinx.ext.autodoc',
    'jaraco.packaging.sphinx',
]

master_doc = "index"
html_theme = "furo"

# Link dates and other references in the changelog
extensions += ['rst.linker']
link_files = {
    '../CHANGES.rst': dict(
        using=dict(
            BB='https://bitbucket.org',
            GH='https://github.com',
        ),
        replace=[
            dict(
                pattern=r'(Issue #|\B#)(?P<issue>\d+)',
                url='{package_url}/issues/{issue}',
            ),
            dict(
                pattern=r'(?m:^((?P<scm_version>v?\d+(\.\d+){1,2}))\n[-=]+\n)',
                with_scm='{text}\n{rev[timestamp]:%d %b %Y}\n',
            ),
            dict(
                pattern=r'PEP[- ](?P<pep_number>\d+)',
                url='https://peps.python.org/pep-{pep_number:0>4}/',
            ),
            dict(
                pattern=r'(?<!\w)PR #(?P<pull>\d+)',
                url='{package_url}/pull/{pull}',
            ),
            dict(
                pattern=r'BB Pull Request ?#(?P<bb_pull_request>\d+)',
                url='{BB}/pypa/setuptools/pull-request/{bb_pull_request}',
            ),
            dict(
                pattern=r'Distribute #(?P<distribute>\d+)',
                url='{BB}/tarek/distribute/issue/{distribute}',
            ),
            dict(
                pattern=r'Buildout #(?P<buildout>\d+)',
                url='{GH}/buildout/buildout/issues/{buildout}',
            ),
            dict(
                pattern=r'Old Setuptools #(?P<old_setuptools>\d+)',
                url='http://bugs.python.org/setuptools/issue{old_setuptools}',
            ),
            dict(
                pattern=r'Jython #(?P<jython>\d+)',
                url='http://bugs.jython.org/issue{jython}',
            ),
            dict(
                pattern=r'(Python #|bpo-)(?P<python>\d+)',
                url='http://bugs.python.org/issue{python}',
            ),
            dict(
                pattern=r'Interop #(?P<interop>\d+)',
                url='{GH}/pypa/interoperability-peps/issues/{interop}',
            ),
            dict(
                pattern=r'Pip #(?P<pip>\d+)',
                url='{GH}/pypa/pip/issues/{pip}',
            ),
            dict(
                pattern=r'Packaging #(?P<packaging>\d+)',
                url='{GH}/pypa/packaging/issues/{packaging}',
            ),
            dict(
                pattern=r'[Pp]ackaging (?P<packaging_ver>\d+(\.\d+)+)',
                url='{GH}/pypa/packaging/blob/{packaging_ver}/CHANGELOG.rst',
            ),
            dict(
                pattern=r'setuptools_svn #(?P<setuptools_svn>\d+)',
                url='{GH}/jaraco/setuptools_svn/issues/{setuptools_svn}',
            ),
            dict(
                pattern=r'pypa/(?P<issue_repo>[\-\.\w]+)#(?P<issue_number>\d+)',
                url='{GH}/pypa/{issue_repo}/issues/{issue_number}',
            ),
            dict(
                pattern=r'pypa/(?P<commit_repo>[\-\.\w]+)@(?P<commit_number>[\da-f]+)',
                url='{GH}/pypa/{commit_repo}/commit/{commit_number}',
            ),
        ],
    ),
}

# Be strict about any broken references
nitpicky = True

# Include Python intersphinx mapping to prevent failures
# jaraco/skeleton#51
extensions += ['sphinx.ext.intersphinx']
intersphinx_mapping = {
    'python': ('https://docs.python.org/3', None),
}

# Preserve authored syntax for defaults
autodoc_preserve_defaults = True

intersphinx_mapping.update({
    'pip': ('https://pip.pypa.io/en/latest', None),
    'build': ('https://pypa-build.readthedocs.io/en/latest', None),
    'PyPUG': ('https://packaging.python.org/en/latest/', None),
    'packaging': ('https://packaging.pypa.io/en/latest/', None),
    'twine': ('https://twine.readthedocs.io/en/stable/', None),
    'importlib-resources': (
        'https://importlib-resources.readthedocs.io/en/latest', None
    ),
})

# Support tooltips on references
extensions += ['hoverxref.extension']
hoverxref_auto_ref = True
hoverxref_intersphinx = [
    'python',
    'pip',
    'build',
    'PyPUG',
    'packaging',
    'twine',
    'importlib-resources',
]

# Add support for linking usernames
github_url = 'https://github.com'
github_repo_org = 'pypa'
github_repo_name = 'setuptools'
github_repo_slug = f'{github_repo_org}/{github_repo_name}'
github_repo_url = f'{github_url}/{github_repo_slug}'
github_sponsors_url = f'{github_url}/sponsors'
extlinks = {
    'user': (f'{github_sponsors_url}/%s', '@%s'),  # noqa: WPS323
    'pypi': ('https://pypi.org/project/%s', '%s'),  # noqa: WPS323
    'wiki': ('https://wikipedia.org/wiki/%s', '%s'),  # noqa: WPS323
}
extensions += ['sphinx.ext.extlinks']

# Ref: https://github.com/python-attrs/attrs/pull/571/files\
#      #diff-85987f48f1258d9ee486e3191495582dR82
default_role = 'any'

# HTML theme
html_theme = 'furo'
html_logo = "images/logo.svg"

html_theme_options = {
    "sidebar_hide_name": True,
    "light_css_variables": {
        "color-brand-primary": "#336790",  # "blue"
        "color-brand-content": "#336790",
    },
    "dark_css_variables": {
        "color-brand-primary": "#E5B62F",  # "yellow"
        "color-brand-content": "#E5B62F",
    },
}

# Redirect old docs so links and references in the ecosystem don't break
extensions += ['sphinx_reredirects']
redirects = {
    "userguide/keywords": "/deprecated/changed_keywords.html",
    "userguide/commands": "/deprecated/commands.html",
}

# Add support for inline tabs
extensions += ['sphinx_inline_tabs']

# Support for distutils

# Ref: https://stackoverflow.com/a/30624034/595220
nitpick_ignore = [
    ('c:func', 'SHGetSpecialFolderPath'),  # ref to MS docs
    ('envvar', 'DISTUTILS_DEBUG'),  # undocumented
    ('envvar', 'HOME'),  # undocumented
    ('envvar', 'PLAT'),  # undocumented
    ('py:attr', 'CCompiler.language_map'),  # undocumented
    ('py:attr', 'CCompiler.language_order'),  # undocumented
    ('py:class', 'distutils.dist.Distribution'),  # undocumented
    ('py:class', 'distutils.extension.Extension'),  # undocumented
    ('py:class', 'BorlandCCompiler'),  # undocumented
    ('py:class', 'CCompiler'),  # undocumented
    ('py:class', 'CygwinCCompiler'),  # undocumented
    ('py:class', 'distutils.dist.DistributionMetadata'),  # undocumented
    ('py:class', 'FileList'),  # undocumented
    ('py:class', 'IShellLink'),  # ref to MS docs
    ('py:class', 'MSVCCompiler'),  # undocumented
    ('py:class', 'OptionDummy'),  # undocumented
    ('py:class', 'UnixCCompiler'),  # undocumented
    ('py:exc', 'CompileError'),  # undocumented
    ('py:exc', 'DistutilsExecError'),  # undocumented
    ('py:exc', 'DistutilsFileError'),  # undocumented
    ('py:exc', 'LibError'),  # undocumented
    ('py:exc', 'LinkError'),  # undocumented
    ('py:exc', 'PreprocessError'),  # undocumented
    ('py:exc', 'setuptools.errors.PlatformError'),  # sphinx cannot find it
    ('py:func', 'distutils.CCompiler.new_compiler'),  # undocumented
    # undocumented:
    ('py:func', 'distutils.dist.DistributionMetadata.read_pkg_file'),
    ('py:func', 'distutils.file_util._copy_file_contents'),  # undocumented
    ('py:func', 'distutils.log.debug'),  # undocumented
    ('py:func', 'distutils.spawn.find_executable'),  # undocumented
    ('py:func', 'distutils.spawn.spawn'),  # undocumented
    # TODO: check https://docutils.rtfd.io in the future
    ('py:mod', 'docutils'),  # there's no Sphinx site documenting this
]

# Allow linking objects on other Sphinx sites seamlessly:
intersphinx_mapping.update(
    python=('https://docs.python.org/3', None),
)

# Add support for the unreleased "next-version" change notes
extensions += ['sphinxcontrib.towncrier']
# Extension needs a path from here to the towncrier config.
towncrier_draft_working_directory = '..'
# Avoid an empty section for unpublished changes.
towncrier_draft_include_empty = False

extensions += ['jaraco.tidelift']

# Add icons (aka "favicons") to documentation
extensions += ['sphinx-favicon']
html_static_path = ['images']  # should contain the folder with icons

# Add support for nice Not Found 404 pages
extensions += ['notfound.extension']

# List of dicts with <link> HTML attributes
# static-file points to files in the html_static_path (href is computed)
favicons = [
    {  # "Catch-all" goes first, otherwise some browsers will overwrite
        "rel": "icon",
        "type": "image/svg+xml",
        "static-file": "logo-symbol-only.svg",
        "sizes": "any"
    },
    {  # Version with thicker strokes for better visibility at smaller sizes
        "rel": "icon",
        "type": "image/svg+xml",
        "static-file": "favicon.svg",
        "sizes": "16x16 24x24 32x32 48x48"
    },
    # rel="apple-touch-icon" does not support SVG yet
]<|MERGE_RESOLUTION|>--- conflicted
+++ resolved
@@ -1,8 +1,3 @@
-<<<<<<< HEAD
-#!/usr/bin/env python3
-
-=======
->>>>>>> c68ac3b7
 extensions = [
     'sphinx.ext.autodoc',
     'jaraco.packaging.sphinx',
