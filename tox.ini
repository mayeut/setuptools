--- conflicted
+++ resolved
@@ -1,7 +1,6 @@
 [tox]
-<<<<<<< HEAD
 envlist = python
-minversion = 3.2
+minversion = 3.25
 # https://github.com/jaraco/skeleton/issues/6
 tox_pip_extensions_ext_venv_update = true
 toxworkdir={env:TOX_WORK_DIR:.tox}
@@ -9,14 +8,6 @@
 [testenv]
 deps =
 	# Ideally all the dependencies should be set as "extras"
-=======
-minversion = 3.25
-
-[testenv]
-deps =
-	pytest
-	jaraco.envs>=2.4
->>>>>>> a7cfb56a
 commands =
 	pytest {posargs}
 usedevelop = True
@@ -29,10 +20,6 @@
 	windir  # required for test_pkg_resources
 	# honor git config in pytest-perf
 	HOME
-	# workaround for tox-dev/tox#2382
-	PROGRAMDATA
-	PROGRAMFILES
-	PROGRAMFILES(x86)
 
 [testenv:integration]
 deps = {[testenv]deps}
@@ -40,12 +27,7 @@
 passenv =
 	{[testenv]passenv}
 	DOWNLOAD_PATH
-	# workaround for tox-dev/tox#2382
-	PROGRAMDATA
-	PROGRAMFILES
-	PROGRAMFILES(x86)
 setenv =
-<<<<<<< HEAD
     PROJECT_ROOT = {toxinidir}
 commands =
 	pytest --integration {posargs:-vv --durations=10 setuptools/tests/integration}
@@ -99,10 +81,4 @@
 	python setup.py egg_info -Db "" saveopts
 	python -m build
 	python -m twine upload dist/*
-	python -m jaraco.develop.create-github-release
-=======
-	PYTHONPATH = {toxinidir}
-	# pypa/distutils#99
-	VIRTUALENV_NO_SETUPTOOLS = 1
-skip_install = True
->>>>>>> a7cfb56a
+	python -m jaraco.develop.create-github-release