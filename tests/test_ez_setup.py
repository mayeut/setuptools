--- conflicted
+++ resolved
@@ -27,14 +27,7 @@
                     "--dist-dir", "%s" % self.tmpdir)
         tarball = os.listdir(self.tmpdir)[0]
         self.tarball = os.path.join(self.tmpdir, tarball)
-<<<<<<< HEAD
-        try:
-            import urllib2
-        except ImportError:
-            import urllib.request as urllib2
-=======
         from setuptools.compat import urllib2
->>>>>>> 5d9d3930
         urllib2.urlopen = self.urlopen
 
     def tearDown(self):
