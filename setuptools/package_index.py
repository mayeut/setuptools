--- conflicted
+++ resolved
@@ -15,7 +15,7 @@
     from urllib2 import splituser
 
 import six
-from six.moves import urllib, http_client
+from six.moves import urllib, http_client, configparser
 
 from pkg_resources import (
     CHECKOUT_DIST, Distribution, BINARY_DIST, normalize_path, SOURCE_DIST,
@@ -25,15 +25,6 @@
 from setuptools import ssl_support
 from distutils import log
 from distutils.errors import DistutilsError
-<<<<<<< HEAD
-=======
-from setuptools.compat import (
-    urllib2, httplib, StringIO, HTTPError, urlparse, urlunparse, unquote,
-    splituser, url2pathname, name2codepoint, unichr, urljoin, urlsplit,
-    urlunsplit, configparser, filter, map,
-)
-from setuptools.compat import filterfalse
->>>>>>> 6bdbe895
 from fnmatch import translate
 from setuptools.py26compat import strip_fragment
 from setuptools.py27compat import get_all_headers
@@ -721,39 +712,21 @@
             return local_open(url)
         try:
             return open_with_auth(url, self.opener)
-<<<<<<< HEAD
-        except (ValueError, http_client.InvalidURL):
-            v = sys.exc_info()[1]
-=======
-        except (ValueError, httplib.InvalidURL) as v:
->>>>>>> 6bdbe895
+        except (ValueError, http_client.InvalidURL) as v:
             msg = ' '.join([str(arg) for arg in v.args])
             if warning:
                 self.warn(warning, msg)
             else:
                 raise DistutilsError('%s %s' % (url, msg))
-<<<<<<< HEAD
-        except urllib.error.HTTPError:
-            v = sys.exc_info()[1]
+        except urllib.error.HTTPError as v:
             return v
-        except urllib.error.URLError:
-            v = sys.exc_info()[1]
-=======
-        except urllib2.HTTPError as v:
-            return v
-        except urllib2.URLError as v:
->>>>>>> 6bdbe895
+        except urllib.error.URLError as v:
             if warning:
                 self.warn(warning, v.reason)
             else:
                 raise DistutilsError("Download error for %s: %s"
                                      % (url, v.reason))
-<<<<<<< HEAD
-        except http_client.BadStatusLine:
-            v = sys.exc_info()[1]
-=======
-        except httplib.BadStatusLine as v:
->>>>>>> 6bdbe895
+        except http_client.BadStatusLine as v:
             if warning:
                 self.warn(warning, v.line)
             else:
@@ -762,12 +735,7 @@
                     'down, %s' %
                     (url, v.line)
                 )
-<<<<<<< HEAD
-        except http_client.HTTPException:
-            v = sys.exc_info()[1]
-=======
-        except httplib.HTTPException as v:
->>>>>>> 6bdbe895
+        except http_client.HTTPException as v:
             if warning:
                 self.warn(warning, v)
             else:
@@ -981,22 +949,14 @@
     def __str__(self):
         return '%(username)s:%(password)s' % vars(self)
 
-<<<<<<< HEAD
-class PyPIConfig(six.moves.configparser.ConfigParser):
-=======
 class PyPIConfig(configparser.RawConfigParser):
->>>>>>> 6bdbe895
 
     def __init__(self):
         """
         Load from ~/.pypirc
         """
         defaults = dict.fromkeys(['username', 'password', 'repository'], '')
-<<<<<<< HEAD
-        six.moves.configparser.ConfigParser.__init__(self, defaults)
-=======
         configparser.RawConfigParser.__init__(self, defaults)
->>>>>>> 6bdbe895
 
         rc = os.path.join(os.path.expanduser('~'), '.pypirc')
         if os.path.exists(rc):
