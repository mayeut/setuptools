#!/usr/bin/env python

"""
Easy Install
------------

A tool for doing automatic download/extract/build of distutils-based Python
packages.  For detailed documentation, see the accompanying EasyInstall.txt
file, or visit the `EasyInstall home page`__.

__ https://pythonhosted.org/setuptools/easy_install.html

"""

from glob import glob
from distutils.util import get_platform
from distutils.util import convert_path, subst_vars
from distutils.errors import DistutilsArgError, DistutilsOptionError, \
    DistutilsError, DistutilsPlatformError
from distutils.command.install import INSTALL_SCHEMES, SCHEME_KEYS
from distutils import log, dir_util
from distutils.command.build_scripts import first_line_re
import sys
import os
import zipimport
import shutil
import tempfile
import zipfile
import re
import stat
import random
import platform
import textwrap
import warnings
import site
import struct

<<<<<<< HEAD
import six
from six.moves import configparser

from setuptools import Command, _dont_write_bytecode
=======
from setuptools import Command
>>>>>>> 2c33dad0
from setuptools.sandbox import run_setup
from setuptools.py31compat import get_path, get_config_vars
from setuptools.command import setopt
from setuptools.archive_util import unpack_archive
from setuptools.package_index import PackageIndex
from setuptools.package_index import URL_SCHEME
from setuptools.command import bdist_egg, egg_info
from pkg_resources import (
    yield_lines, normalize_path, resource_string, ensure_directory,
    get_distribution, find_distributions, Environment, Requirement,
    Distribution, PathMetadata, EggMetadata, WorkingSet, DistributionNotFound,
    VersionConflict, DEVELOP_DIST,
)
import pkg_resources


sys_executable = os.environ.get('__PYVENV_LAUNCHER__',
                                os.path.normpath(sys.executable))

__all__ = [
    'samefile', 'easy_install', 'PthDistributions', 'extract_wininst_cfg',
    'main', 'get_exe_prefixes',
]


def is_64bit():
    return struct.calcsize("P") == 8


def samefile(p1, p2):
    both_exist = os.path.exists(p1) and os.path.exists(p2)
    use_samefile = hasattr(os.path, 'samefile') and both_exist
    if use_samefile:
        return os.path.samefile(p1, p2)
    norm_p1 = os.path.normpath(os.path.normcase(p1))
    norm_p2 = os.path.normpath(os.path.normcase(p2))
    return norm_p1 == norm_p2


if six.PY2:
    def _to_ascii(s):
        return s

    def isascii(s):
        try:
            six.text_type(s, 'ascii')
            return True
        except UnicodeError:
            return False
else:
    def _to_ascii(s):
        return s.encode('ascii')

    def isascii(s):
        try:
            s.encode('ascii')
            return True
        except UnicodeError:
            return False


class easy_install(Command):
    """Manage a download/build/install process"""
    description = "Find/get/install Python packages"
    command_consumes_arguments = True

    user_options = [
        ('prefix=', None, "installation prefix"),
        ("zip-ok", "z", "install package as a zipfile"),
        ("multi-version", "m", "make apps have to require() a version"),
        ("upgrade", "U", "force upgrade (searches PyPI for latest versions)"),
        ("install-dir=", "d", "install package to DIR"),
        ("script-dir=", "s", "install scripts to DIR"),
        ("exclude-scripts", "x", "Don't install scripts"),
        ("always-copy", "a", "Copy all needed packages to install dir"),
        ("index-url=", "i", "base URL of Python Package Index"),
        ("find-links=", "f", "additional URL(s) to search for packages"),
        ("build-directory=", "b",
         "download/extract/build in DIR; keep the results"),
        ('optimize=', 'O',
         "also compile with optimization: -O1 for \"python -O\", "
         "-O2 for \"python -OO\", and -O0 to disable [default: -O0]"),
        ('record=', None,
         "filename in which to record list of installed files"),
        ('always-unzip', 'Z', "don't install as a zipfile, no matter what"),
        ('site-dirs=', 'S', "list of directories where .pth files work"),
        ('editable', 'e', "Install specified packages in editable form"),
        ('no-deps', 'N', "don't install dependencies"),
        ('allow-hosts=', 'H', "pattern(s) that hostnames must match"),
        ('local-snapshots-ok', 'l',
         "allow building eggs from local checkouts"),
        ('version', None, "print version information and exit"),
        ('no-find-links', None,
         "Don't load find-links defined in packages being installed")
    ]
    boolean_options = [
        'zip-ok', 'multi-version', 'exclude-scripts', 'upgrade', 'always-copy',
        'editable',
        'no-deps', 'local-snapshots-ok', 'version'
    ]

    if site.ENABLE_USER_SITE:
        help_msg = "install in user site-package '%s'" % site.USER_SITE
        user_options.append(('user', None, help_msg))
        boolean_options.append('user')

    negative_opt = {'always-unzip': 'zip-ok'}
    create_index = PackageIndex

    def initialize_options(self):
        if site.ENABLE_USER_SITE:
            whereami = os.path.abspath(__file__)
            self.user = whereami.startswith(site.USER_SITE)
        else:
            self.user = 0

        self.zip_ok = self.local_snapshots_ok = None
        self.install_dir = self.script_dir = self.exclude_scripts = None
        self.index_url = None
        self.find_links = None
        self.build_directory = None
        self.args = None
        self.optimize = self.record = None
        self.upgrade = self.always_copy = self.multi_version = None
        self.editable = self.no_deps = self.allow_hosts = None
        self.root = self.prefix = self.no_report = None
        self.version = None
        self.install_purelib = None  # for pure module distributions
        self.install_platlib = None  # non-pure (dists w/ extensions)
        self.install_headers = None  # for C/C++ headers
        self.install_lib = None  # set to either purelib or platlib
        self.install_scripts = None
        self.install_data = None
        self.install_base = None
        self.install_platbase = None
        if site.ENABLE_USER_SITE:
            self.install_userbase = site.USER_BASE
            self.install_usersite = site.USER_SITE
        else:
            self.install_userbase = None
            self.install_usersite = None
        self.no_find_links = None

        # Options not specifiable via command line
        self.package_index = None
        self.pth_file = self.always_copy_from = None
        self.site_dirs = None
        self.installed_projects = {}
        self.sitepy_installed = False
        # Always read easy_install options, even if we are subclassed, or have
        # an independent instance created.  This ensures that defaults will
        # always come from the standard configuration file(s)' "easy_install"
        # section, even if this is a "develop" or "install" command, or some
        # other embedding.
        self._dry_run = None
        self.verbose = self.distribution.verbose
        self.distribution._set_command_options(
            self, self.distribution.get_option_dict('easy_install')
        )

    def delete_blockers(self, blockers):
        for filename in blockers:
            if os.path.exists(filename) or os.path.islink(filename):
                log.info("Deleting %s", filename)
                if not self.dry_run:
                    if (os.path.isdir(filename) and
                            not os.path.islink(filename)):
                        rmtree(filename)
                    else:
                        os.unlink(filename)

    def finalize_options(self):
        if self.version:
            print('setuptools %s' % get_distribution('setuptools').version)
            sys.exit()

        py_version = sys.version.split()[0]
        prefix, exec_prefix = get_config_vars('prefix', 'exec_prefix')

        self.config_vars = {
            'dist_name': self.distribution.get_name(),
            'dist_version': self.distribution.get_version(),
            'dist_fullname': self.distribution.get_fullname(),
            'py_version': py_version,
            'py_version_short': py_version[0:3],
            'py_version_nodot': py_version[0] + py_version[2],
            'sys_prefix': prefix,
            'prefix': prefix,
            'sys_exec_prefix': exec_prefix,
            'exec_prefix': exec_prefix,
            # Only python 3.2+ has abiflags
            'abiflags': getattr(sys, 'abiflags', ''),
        }

        if site.ENABLE_USER_SITE:
            self.config_vars['userbase'] = self.install_userbase
            self.config_vars['usersite'] = self.install_usersite

        # fix the install_dir if "--user" was used
        # XXX: duplicate of the code in the setup command
        if self.user and site.ENABLE_USER_SITE:
            self.create_home_path()
            if self.install_userbase is None:
                raise DistutilsPlatformError(
                    "User base directory is not specified")
            self.install_base = self.install_platbase = self.install_userbase
            if os.name == 'posix':
                self.select_scheme("unix_user")
            else:
                self.select_scheme(os.name + "_user")

        self.expand_basedirs()
        self.expand_dirs()

        self._expand('install_dir', 'script_dir', 'build_directory',
                     'site_dirs')
        # If a non-default installation directory was specified, default the
        # script directory to match it.
        if self.script_dir is None:
            self.script_dir = self.install_dir

        if self.no_find_links is None:
            self.no_find_links = False

        # Let install_dir get set by install_lib command, which in turn
        # gets its info from the install command, and takes into account
        # --prefix and --home and all that other crud.
        self.set_undefined_options(
            'install_lib', ('install_dir', 'install_dir')
        )
        # Likewise, set default script_dir from 'install_scripts.install_dir'
        self.set_undefined_options(
            'install_scripts', ('install_dir', 'script_dir')
        )

        if self.user and self.install_purelib:
            self.install_dir = self.install_purelib
            self.script_dir = self.install_scripts
        # default --record from the install command
        self.set_undefined_options('install', ('record', 'record'))
        # Should this be moved to the if statement below? It's not used
        # elsewhere
        normpath = map(normalize_path, sys.path)
        self.all_site_dirs = get_site_dirs()
        if self.site_dirs is not None:
            site_dirs = [
                os.path.expanduser(s.strip()) for s in
                self.site_dirs.split(',')
            ]
            for d in site_dirs:
                if not os.path.isdir(d):
                    log.warn("%s (in --site-dirs) does not exist", d)
                elif normalize_path(d) not in normpath:
                    raise DistutilsOptionError(
                        d + " (in --site-dirs) is not on sys.path"
                    )
                else:
                    self.all_site_dirs.append(normalize_path(d))
        if not self.editable:
            self.check_site_dir()
        self.index_url = self.index_url or "https://pypi.python.org/simple"
        self.shadow_path = self.all_site_dirs[:]
        for path_item in self.install_dir, normalize_path(self.script_dir):
            if path_item not in self.shadow_path:
                self.shadow_path.insert(0, path_item)

        if self.allow_hosts is not None:
            hosts = [s.strip() for s in self.allow_hosts.split(',')]
        else:
            hosts = ['*']
        if self.package_index is None:
            self.package_index = self.create_index(
                self.index_url, search_path=self.shadow_path, hosts=hosts,
            )
        self.local_index = Environment(self.shadow_path + sys.path)

        if self.find_links is not None:
            if isinstance(self.find_links, six.string_types):
                self.find_links = self.find_links.split()
        else:
            self.find_links = []
        if self.local_snapshots_ok:
            self.package_index.scan_egg_links(self.shadow_path + sys.path)
        if not self.no_find_links:
            self.package_index.add_find_links(self.find_links)
        self.set_undefined_options('install_lib', ('optimize', 'optimize'))
        if not isinstance(self.optimize, int):
            try:
                self.optimize = int(self.optimize)
                if not (0 <= self.optimize <= 2):
                    raise ValueError
            except ValueError:
                raise DistutilsOptionError("--optimize must be 0, 1, or 2")

        if self.editable and not self.build_directory:
            raise DistutilsArgError(
                "Must specify a build directory (-b) when using --editable"
            )
        if not self.args:
            raise DistutilsArgError(
                "No urls, filenames, or requirements specified (see --help)")

        self.outputs = []

    def _expand_attrs(self, attrs):
        for attr in attrs:
            val = getattr(self, attr)
            if val is not None:
                if os.name == 'posix' or os.name == 'nt':
                    val = os.path.expanduser(val)
                val = subst_vars(val, self.config_vars)
                setattr(self, attr, val)

    def expand_basedirs(self):
        """Calls `os.path.expanduser` on install_base, install_platbase and
        root."""
        self._expand_attrs(['install_base', 'install_platbase', 'root'])

    def expand_dirs(self):
        """Calls `os.path.expanduser` on install dirs."""
        self._expand_attrs(['install_purelib', 'install_platlib',
                            'install_lib', 'install_headers',
                            'install_scripts', 'install_data', ])

    def run(self):
        if self.verbose != self.distribution.verbose:
            log.set_verbosity(self.verbose)
        try:
            for spec in self.args:
                self.easy_install(spec, not self.no_deps)
            if self.record:
                outputs = self.outputs
                if self.root:  # strip any package prefix
                    root_len = len(self.root)
                    for counter in range(len(outputs)):
                        outputs[counter] = outputs[counter][root_len:]
                from distutils import file_util

                self.execute(
                    file_util.write_file, (self.record, outputs),
                    "writing list of installed files to '%s'" %
                    self.record
                )
            self.warn_deprecated_options()
        finally:
            log.set_verbosity(self.distribution.verbose)

    def pseudo_tempname(self):
        """Return a pseudo-tempname base in the install directory.
        This code is intentionally naive; if a malicious party can write to
        the target directory you're already in deep doodoo.
        """
        try:
            pid = os.getpid()
        except:
            pid = random.randint(0, sys.maxsize)
        return os.path.join(self.install_dir, "test-easy-install-%s" % pid)

    def warn_deprecated_options(self):
        pass

    def check_site_dir(self):
        """Verify that self.install_dir is .pth-capable dir, if needed"""

        instdir = normalize_path(self.install_dir)
        pth_file = os.path.join(instdir, 'easy-install.pth')

        # Is it a configured, PYTHONPATH, implicit, or explicit site dir?
        is_site_dir = instdir in self.all_site_dirs

        if not is_site_dir and not self.multi_version:
            # No?  Then directly test whether it does .pth file processing
            is_site_dir = self.check_pth_processing()
        else:
            # make sure we can write to target dir
            testfile = self.pseudo_tempname() + '.write-test'
            test_exists = os.path.exists(testfile)
            try:
                if test_exists:
                    os.unlink(testfile)
                open(testfile, 'w').close()
                os.unlink(testfile)
            except (OSError, IOError):
                self.cant_write_to_target()

        if not is_site_dir and not self.multi_version:
            # Can't install non-multi to non-site dir
            raise DistutilsError(self.no_default_version_msg())

        if is_site_dir:
            if self.pth_file is None:
                self.pth_file = PthDistributions(pth_file, self.all_site_dirs)
        else:
            self.pth_file = None

        PYTHONPATH = os.environ.get('PYTHONPATH', '').split(os.pathsep)
        if instdir not in map(normalize_path, [_f for _f in PYTHONPATH if _f]):
            # only PYTHONPATH dirs need a site.py, so pretend it's there
            self.sitepy_installed = True
        elif self.multi_version and not os.path.exists(pth_file):
            self.sitepy_installed = True  # don't need site.py in this case
            self.pth_file = None  # and don't create a .pth file
        self.install_dir = instdir

    def cant_write_to_target(self):
        template = """can't create or remove files in install directory

The following error occurred while trying to add or remove files in the
installation directory:

    %s

The installation directory you specified (via --install-dir, --prefix, or
the distutils default setting) was:

    %s
"""
        msg = template % (sys.exc_info()[1], self.install_dir,)

        if not os.path.exists(self.install_dir):
            msg += """
This directory does not currently exist.  Please create it and try again, or
choose a different installation directory (using the -d or --install-dir
option).
"""
        else:
            msg += """
Perhaps your account does not have write access to this directory?  If the
installation directory is a system-owned directory, you may need to sign in
as the administrator or "root" account.  If you do not have administrative
access to this machine, you may wish to choose a different installation
directory, preferably one that is listed in your PYTHONPATH environment
variable.

For information on other options, you may wish to consult the
documentation at:

  https://pythonhosted.org/setuptools/easy_install.html

Please make the appropriate changes for your system and try again.
"""
        raise DistutilsError(msg)

    def check_pth_processing(self):
        """Empirically verify whether .pth files are supported in inst. dir"""
        instdir = self.install_dir
        log.info("Checking .pth file support in %s", instdir)
        pth_file = self.pseudo_tempname() + ".pth"
        ok_file = pth_file + '.ok'
        ok_exists = os.path.exists(ok_file)
        try:
            if ok_exists:
                os.unlink(ok_file)
            dirname = os.path.dirname(ok_file)
            if not os.path.exists(dirname):
                os.makedirs(dirname)
            f = open(pth_file, 'w')
        except (OSError, IOError):
            self.cant_write_to_target()
        else:
            try:
                f.write("import os; f = open(%r, 'w'); f.write('OK'); "
                        "f.close()\n" % (ok_file,))
                f.close()
                f = None
                executable = sys.executable
                if os.name == 'nt':
                    dirname, basename = os.path.split(executable)
                    alt = os.path.join(dirname, 'pythonw.exe')
                    if (basename.lower() == 'python.exe' and
                            os.path.exists(alt)):
                        # use pythonw.exe to avoid opening a console window
                        executable = alt

                from distutils.spawn import spawn

                spawn([executable, '-E', '-c', 'pass'], 0)

                if os.path.exists(ok_file):
                    log.info(
                        "TEST PASSED: %s appears to support .pth files",
                        instdir
                    )
                    return True
            finally:
                if f:
                    f.close()
                if os.path.exists(ok_file):
                    os.unlink(ok_file)
                if os.path.exists(pth_file):
                    os.unlink(pth_file)
        if not self.multi_version:
            log.warn("TEST FAILED: %s does NOT support .pth files", instdir)
        return False

    def install_egg_scripts(self, dist):
        """Write all the scripts for `dist`, unless scripts are excluded"""
        if not self.exclude_scripts and dist.metadata_isdir('scripts'):
            for script_name in dist.metadata_listdir('scripts'):
                if dist.metadata_isdir('scripts/' + script_name):
                    # The "script" is a directory, likely a Python 3
                    # __pycache__ directory, so skip it.
                    continue
                self.install_script(
                    dist, script_name,
                    dist.get_metadata('scripts/' + script_name)
                )
        self.install_wrapper_scripts(dist)

    def add_output(self, path):
        if os.path.isdir(path):
            for base, dirs, files in os.walk(path):
                for filename in files:
                    self.outputs.append(os.path.join(base, filename))
        else:
            self.outputs.append(path)

    def not_editable(self, spec):
        if self.editable:
            raise DistutilsArgError(
                "Invalid argument %r: you can't use filenames or URLs "
                "with --editable (except via the --find-links option)."
                % (spec,)
            )

    def check_editable(self, spec):
        if not self.editable:
            return

        if os.path.exists(os.path.join(self.build_directory, spec.key)):
            raise DistutilsArgError(
                "%r already exists in %s; can't do a checkout there" %
                (spec.key, self.build_directory)
            )

    def easy_install(self, spec, deps=False):
        tmpdir = tempfile.mkdtemp(prefix="easy_install-")
        download = None
        if not self.editable:
            self.install_site_py()

        try:
            if not isinstance(spec, Requirement):
                if URL_SCHEME(spec):
                    # It's a url, download it to tmpdir and process
                    self.not_editable(spec)
                    download = self.package_index.download(spec, tmpdir)
                    return self.install_item(None, download, tmpdir, deps,
                                             True)

                elif os.path.exists(spec):
                    # Existing file or directory, just process it directly
                    self.not_editable(spec)
                    return self.install_item(None, spec, tmpdir, deps, True)
                else:
                    spec = parse_requirement_arg(spec)

            self.check_editable(spec)
            dist = self.package_index.fetch_distribution(
                spec, tmpdir, self.upgrade, self.editable,
                not self.always_copy, self.local_index
            )
            if dist is None:
                msg = "Could not find suitable distribution for %r" % spec
                if self.always_copy:
                    msg += " (--always-copy skips system and development eggs)"
                raise DistutilsError(msg)
            elif dist.precedence == DEVELOP_DIST:
                # .egg-info dists don't need installing, just process deps
                self.process_distribution(spec, dist, deps, "Using")
                return dist
            else:
                return self.install_item(spec, dist.location, tmpdir, deps)

        finally:
            if os.path.exists(tmpdir):
                rmtree(tmpdir)

    def install_item(self, spec, download, tmpdir, deps, install_needed=False):

        # Installation is also needed if file in tmpdir or is not an egg
        install_needed = install_needed or self.always_copy
        install_needed = install_needed or os.path.dirname(download) == tmpdir
        install_needed = install_needed or not download.endswith('.egg')
        install_needed = install_needed or (
            self.always_copy_from is not None and
            os.path.dirname(normalize_path(download)) ==
            normalize_path(self.always_copy_from)
        )

        if spec and not install_needed:
            # at this point, we know it's a local .egg, we just don't know if
            # it's already installed.
            for dist in self.local_index[spec.project_name]:
                if dist.location == download:
                    break
            else:
                install_needed = True  # it's not in the local index

        log.info("Processing %s", os.path.basename(download))

        if install_needed:
            dists = self.install_eggs(spec, download, tmpdir)
            for dist in dists:
                self.process_distribution(spec, dist, deps)
        else:
            dists = [self.egg_distribution(download)]
            self.process_distribution(spec, dists[0], deps, "Using")

        if spec is not None:
            for dist in dists:
                if dist in spec:
                    return dist

    def select_scheme(self, name):
        """Sets the install directories by applying the install schemes."""
        # it's the caller's problem if they supply a bad name!
        scheme = INSTALL_SCHEMES[name]
        for key in SCHEME_KEYS:
            attrname = 'install_' + key
            if getattr(self, attrname) is None:
                setattr(self, attrname, scheme[key])

    def process_distribution(self, requirement, dist, deps=True, *info):
        self.update_pth(dist)
        self.package_index.add(dist)
        if dist in self.local_index[dist.key]:
            self.local_index.remove(dist)
        self.local_index.add(dist)
        self.install_egg_scripts(dist)
        self.installed_projects[dist.key] = dist
        log.info(self.installation_report(requirement, dist, *info))
        if (dist.has_metadata('dependency_links.txt') and
                not self.no_find_links):
            self.package_index.add_find_links(
                dist.get_metadata_lines('dependency_links.txt')
            )
        if not deps and not self.always_copy:
            return
        elif requirement is not None and dist.key != requirement.key:
            log.warn("Skipping dependencies for %s", dist)
            return  # XXX this is not the distribution we were looking for
        elif requirement is None or dist not in requirement:
            # if we wound up with a different version, resolve what we've got
            distreq = dist.as_requirement()
            requirement = requirement or distreq
            requirement = Requirement(
                distreq.project_name, distreq.specs, requirement.extras
            )
        log.info("Processing dependencies for %s", requirement)
        try:
            distros = WorkingSet([]).resolve(
                [requirement], self.local_index, self.easy_install
            )
        except DistributionNotFound:
            e = sys.exc_info()[1]
            raise DistutilsError(
                "Could not find required distribution %s" % e.args
            )
        except VersionConflict:
            e = sys.exc_info()[1]
            raise DistutilsError(
                "Installed distribution %s conflicts with requirement %s"
                % e.args
            )
        if self.always_copy or self.always_copy_from:
            # Force all the relevant distros to be copied or activated
            for dist in distros:
                if dist.key not in self.installed_projects:
                    self.easy_install(dist.as_requirement())
        log.info("Finished processing dependencies for %s", requirement)

    def should_unzip(self, dist):
        if self.zip_ok is not None:
            return not self.zip_ok
        if dist.has_metadata('not-zip-safe'):
            return True
        if not dist.has_metadata('zip-safe'):
            return True
        return False

    def maybe_move(self, spec, dist_filename, setup_base):
        dst = os.path.join(self.build_directory, spec.key)
        if os.path.exists(dst):
            msg = ("%r already exists in %s; build directory %s will not be "
                   "kept")
            log.warn(msg, spec.key, self.build_directory, setup_base)
            return setup_base
        if os.path.isdir(dist_filename):
            setup_base = dist_filename
        else:
            if os.path.dirname(dist_filename) == setup_base:
                os.unlink(dist_filename)  # get it out of the tmp dir
            contents = os.listdir(setup_base)
            if len(contents) == 1:
                dist_filename = os.path.join(setup_base, contents[0])
                if os.path.isdir(dist_filename):
                    # if the only thing there is a directory, move it instead
                    setup_base = dist_filename
        ensure_directory(dst)
        shutil.move(setup_base, dst)
        return dst

    def install_wrapper_scripts(self, dist):
        if not self.exclude_scripts:
            for args in get_script_args(dist):
                self.write_script(*args)

    def install_script(self, dist, script_name, script_text, dev_path=None):
        """Generate a legacy script wrapper and install it"""
        spec = str(dist.as_requirement())
        is_script = is_python_script(script_text, script_name)

        if is_script:
            script_text = (get_script_header(script_text) +
                           self._load_template(dev_path) % locals())
        self.write_script(script_name, _to_ascii(script_text), 'b')

    @staticmethod
    def _load_template(dev_path):
        """
        There are a couple of template scripts in the package. This
        function loads one of them and prepares it for use.
        """
        # See https://bitbucket.org/pypa/setuptools/issue/134 for info
        # on script file naming and downstream issues with SVR4
        name = 'script.tmpl'
        if dev_path:
            name = name.replace('.tmpl', ' (dev).tmpl')

        raw_bytes = resource_string('setuptools', name)
        return raw_bytes.decode('utf-8')

    def write_script(self, script_name, contents, mode="t", blockers=()):
        """Write an executable file to the scripts directory"""
        self.delete_blockers(  # clean up old .py/.pyw w/o a script
            [os.path.join(self.script_dir, x) for x in blockers]
        )
        log.info("Installing %s script to %s", script_name, self.script_dir)
        target = os.path.join(self.script_dir, script_name)
        self.add_output(target)

        mask = current_umask()
        if not self.dry_run:
            ensure_directory(target)
            if os.path.exists(target):
                os.unlink(target)
            f = open(target, "w" + mode)
            f.write(contents)
            f.close()
            chmod(target, 0o777 - mask)

    def install_eggs(self, spec, dist_filename, tmpdir):
        # .egg dirs or files are already built, so just return them
        if dist_filename.lower().endswith('.egg'):
            return [self.install_egg(dist_filename, tmpdir)]
        elif dist_filename.lower().endswith('.exe'):
            return [self.install_exe(dist_filename, tmpdir)]

        # Anything else, try to extract and build
        setup_base = tmpdir
        if os.path.isfile(dist_filename) and not dist_filename.endswith('.py'):
            unpack_archive(dist_filename, tmpdir, self.unpack_progress)
        elif os.path.isdir(dist_filename):
            setup_base = os.path.abspath(dist_filename)

        if (setup_base.startswith(tmpdir)  # something we downloaded
                and self.build_directory and spec is not None):
            setup_base = self.maybe_move(spec, dist_filename, setup_base)

        # Find the setup.py file
        setup_script = os.path.join(setup_base, 'setup.py')

        if not os.path.exists(setup_script):
            setups = glob(os.path.join(setup_base, '*', 'setup.py'))
            if not setups:
                raise DistutilsError(
                    "Couldn't find a setup script in %s" %
                    os.path.abspath(dist_filename)
                )
            if len(setups) > 1:
                raise DistutilsError(
                    "Multiple setup scripts in %s" %
                    os.path.abspath(dist_filename)
                )
            setup_script = setups[0]

        # Now run it, and return the result
        if self.editable:
            log.info(self.report_editable(spec, setup_script))
            return []
        else:
            return self.build_and_install(setup_script, setup_base)

    def egg_distribution(self, egg_path):
        if os.path.isdir(egg_path):
            metadata = PathMetadata(egg_path, os.path.join(egg_path,
                                                           'EGG-INFO'))
        else:
            metadata = EggMetadata(zipimport.zipimporter(egg_path))
        return Distribution.from_filename(egg_path, metadata=metadata)

    def install_egg(self, egg_path, tmpdir):
        destination = os.path.join(self.install_dir,
                                   os.path.basename(egg_path))
        destination = os.path.abspath(destination)
        if not self.dry_run:
            ensure_directory(destination)

        dist = self.egg_distribution(egg_path)
        if not samefile(egg_path, destination):
            if os.path.isdir(destination) and not os.path.islink(destination):
                dir_util.remove_tree(destination, dry_run=self.dry_run)
            elif os.path.exists(destination):
                self.execute(os.unlink, (destination,), "Removing " +
                             destination)
            try:
                new_dist_is_zipped = False
                if os.path.isdir(egg_path):
                    if egg_path.startswith(tmpdir):
                        f, m = shutil.move, "Moving"
                    else:
                        f, m = shutil.copytree, "Copying"
                elif self.should_unzip(dist):
                    self.mkpath(destination)
                    f, m = self.unpack_and_compile, "Extracting"
                else:
                    new_dist_is_zipped = True
                    if egg_path.startswith(tmpdir):
                        f, m = shutil.move, "Moving"
                    else:
                        f, m = shutil.copy2, "Copying"
                self.execute(f, (egg_path, destination),
                             (m + " %s to %s") %
                             (os.path.basename(egg_path),
                              os.path.dirname(destination)))
                update_dist_caches(destination,
                                   fix_zipimporter_caches=new_dist_is_zipped)
            except:
                update_dist_caches(destination, fix_zipimporter_caches=False)
                raise

        self.add_output(destination)
        return self.egg_distribution(destination)

    def install_exe(self, dist_filename, tmpdir):
        # See if it's valid, get data
        cfg = extract_wininst_cfg(dist_filename)
        if cfg is None:
            raise DistutilsError(
                "%s is not a valid distutils Windows .exe" % dist_filename
            )
        # Create a dummy distribution object until we build the real distro
        dist = Distribution(
            None,
            project_name=cfg.get('metadata', 'name'),
            version=cfg.get('metadata', 'version'), platform=get_platform(),
        )

        # Convert the .exe to an unpacked egg
        egg_path = dist.location = os.path.join(tmpdir, dist.egg_name() +
                                                '.egg')
        egg_tmp = egg_path + '.tmp'
        _egg_info = os.path.join(egg_tmp, 'EGG-INFO')
        pkg_inf = os.path.join(_egg_info, 'PKG-INFO')
        ensure_directory(pkg_inf)  # make sure EGG-INFO dir exists
        dist._provider = PathMetadata(egg_tmp, _egg_info)  # XXX
        self.exe_to_egg(dist_filename, egg_tmp)

        # Write EGG-INFO/PKG-INFO
        if not os.path.exists(pkg_inf):
            f = open(pkg_inf, 'w')
            f.write('Metadata-Version: 1.0\n')
            for k, v in cfg.items('metadata'):
                if k != 'target_version':
                    f.write('%s: %s\n' % (k.replace('_', '-').title(), v))
            f.close()
        script_dir = os.path.join(_egg_info, 'scripts')
        self.delete_blockers(  # delete entry-point scripts to avoid duping
            [os.path.join(script_dir, args[0]) for args in
             get_script_args(dist)]
        )
        # Build .egg file from tmpdir
        bdist_egg.make_zipfile(
            egg_path, egg_tmp, verbose=self.verbose, dry_run=self.dry_run
        )
        # install the .egg
        return self.install_egg(egg_path, tmpdir)

    def exe_to_egg(self, dist_filename, egg_tmp):
        """Extract a bdist_wininst to the directories an egg would use"""
        # Check for .pth file and set up prefix translations
        prefixes = get_exe_prefixes(dist_filename)
        to_compile = []
        native_libs = []
        top_level = {}

        def process(src, dst):
            s = src.lower()
            for old, new in prefixes:
                if s.startswith(old):
                    src = new + src[len(old):]
                    parts = src.split('/')
                    dst = os.path.join(egg_tmp, *parts)
                    dl = dst.lower()
                    if dl.endswith('.pyd') or dl.endswith('.dll'):
                        parts[-1] = bdist_egg.strip_module(parts[-1])
                        top_level[os.path.splitext(parts[0])[0]] = 1
                        native_libs.append(src)
                    elif dl.endswith('.py') and old != 'SCRIPTS/':
                        top_level[os.path.splitext(parts[0])[0]] = 1
                        to_compile.append(dst)
                    return dst
            if not src.endswith('.pth'):
                log.warn("WARNING: can't process %s", src)
            return None

        # extract, tracking .pyd/.dll->native_libs and .py -> to_compile
        unpack_archive(dist_filename, egg_tmp, process)
        stubs = []
        for res in native_libs:
            if res.lower().endswith('.pyd'):  # create stubs for .pyd's
                parts = res.split('/')
                resource = parts[-1]
                parts[-1] = bdist_egg.strip_module(parts[-1]) + '.py'
                pyfile = os.path.join(egg_tmp, *parts)
                to_compile.append(pyfile)
                stubs.append(pyfile)
                bdist_egg.write_stub(resource, pyfile)
        self.byte_compile(to_compile)  # compile .py's
        bdist_egg.write_safety_flag(
            os.path.join(egg_tmp, 'EGG-INFO'),
            bdist_egg.analyze_egg(egg_tmp, stubs))  # write zip-safety flag

        for name in 'top_level', 'native_libs':
            if locals()[name]:
                txt = os.path.join(egg_tmp, 'EGG-INFO', name + '.txt')
                if not os.path.exists(txt):
                    f = open(txt, 'w')
                    f.write('\n'.join(locals()[name]) + '\n')
                    f.close()

    def installation_report(self, req, dist, what="Installed"):
        """Helpful installation message for display to package users"""
        msg = "\n%(what)s %(eggloc)s%(extras)s"
        if self.multi_version and not self.no_report:
            msg += """

Because this distribution was installed --multi-version, before you can
import modules from this package in an application, you will need to
'import pkg_resources' and then use a 'require()' call similar to one of
these examples, in order to select the desired version:

    pkg_resources.require("%(name)s")  # latest installed version
    pkg_resources.require("%(name)s==%(version)s")  # this exact version
    pkg_resources.require("%(name)s>=%(version)s")  # this version or higher
"""
            if self.install_dir not in map(normalize_path, sys.path):
                msg += """

Note also that the installation directory must be on sys.path at runtime for
this to work.  (e.g. by being the application's script directory, by being on
PYTHONPATH, or by being added to sys.path by your code.)
"""
        eggloc = dist.location
        name = dist.project_name
        version = dist.version
        extras = ''  # TODO: self.report_extras(req, dist)
        return msg % locals()

    def report_editable(self, spec, setup_script):
        dirname = os.path.dirname(setup_script)
        python = sys.executable
        return """\nExtracted editable version of %(spec)s to %(dirname)s

If it uses setuptools in its setup script, you can activate it in
"development" mode by going to that directory and running::

    %(python)s setup.py develop

See the setuptools documentation for the "develop" command for more info.
""" % locals()

    def run_setup(self, setup_script, setup_base, args):
        sys.modules.setdefault('distutils.command.bdist_egg', bdist_egg)
        sys.modules.setdefault('distutils.command.egg_info', egg_info)

        args = list(args)
        if self.verbose > 2:
            v = 'v' * (self.verbose - 1)
            args.insert(0, '-' + v)
        elif self.verbose < 2:
            args.insert(0, '-q')
        if self.dry_run:
            args.insert(0, '-n')
        log.info(
            "Running %s %s", setup_script[len(setup_base) + 1:], ' '.join(args)
        )
        try:
            run_setup(setup_script, args)
        except SystemExit:
            v = sys.exc_info()[1]
            raise DistutilsError("Setup script exited with %s" % (v.args[0],))

    def build_and_install(self, setup_script, setup_base):
        args = ['bdist_egg', '--dist-dir']

        dist_dir = tempfile.mkdtemp(
            prefix='egg-dist-tmp-', dir=os.path.dirname(setup_script)
        )
        try:
            self._set_fetcher_options(os.path.dirname(setup_script))
            args.append(dist_dir)

            self.run_setup(setup_script, setup_base, args)
            all_eggs = Environment([dist_dir])
            eggs = []
            for key in all_eggs:
                for dist in all_eggs[key]:
                    eggs.append(self.install_egg(dist.location, setup_base))
            if not eggs and not self.dry_run:
                log.warn("No eggs found in %s (setup script problem?)",
                         dist_dir)
            return eggs
        finally:
            rmtree(dist_dir)
            log.set_verbosity(self.verbose)  # restore our log verbosity

    def _set_fetcher_options(self, base):
        """
        When easy_install is about to run bdist_egg on a source dist, that
        source dist might have 'setup_requires' directives, requiring
        additional fetching. Ensure the fetcher options given to easy_install
        are available to that command as well.
        """
        # find the fetch options from easy_install and write them out
        # to the setup.cfg file.
        ei_opts = self.distribution.get_option_dict('easy_install').copy()
        fetch_directives = (
            'find_links', 'site_dirs', 'index_url', 'optimize',
            'site_dirs', 'allow_hosts',
        )
        fetch_options = {}
        for key, val in ei_opts.items():
            if key not in fetch_directives:
                continue
            fetch_options[key.replace('_', '-')] = val[1]
        # create a settings dictionary suitable for `edit_config`
        settings = dict(easy_install=fetch_options)
        cfg_filename = os.path.join(base, 'setup.cfg')
        setopt.edit_config(cfg_filename, settings)

    def update_pth(self, dist):
        if self.pth_file is None:
            return

        for d in self.pth_file[dist.key]:  # drop old entries
            if self.multi_version or d.location != dist.location:
                log.info("Removing %s from easy-install.pth file", d)
                self.pth_file.remove(d)
                if d.location in self.shadow_path:
                    self.shadow_path.remove(d.location)

        if not self.multi_version:
            if dist.location in self.pth_file.paths:
                log.info(
                    "%s is already the active version in easy-install.pth",
                    dist
                )
            else:
                log.info("Adding %s to easy-install.pth file", dist)
                self.pth_file.add(dist)  # add new entry
                if dist.location not in self.shadow_path:
                    self.shadow_path.append(dist.location)

        if not self.dry_run:

            self.pth_file.save()

            if dist.key == 'setuptools':
                # Ensure that setuptools itself never becomes unavailable!
                # XXX should this check for latest version?
                filename = os.path.join(self.install_dir, 'setuptools.pth')
                if os.path.islink(filename):
                    os.unlink(filename)
                f = open(filename, 'wt')
                f.write(self.pth_file.make_relative(dist.location) + '\n')
                f.close()

    def unpack_progress(self, src, dst):
        # Progress filter for unpacking
        log.debug("Unpacking %s to %s", src, dst)
        return dst  # only unpack-and-compile skips files for dry run

    def unpack_and_compile(self, egg_path, destination):
        to_compile = []
        to_chmod = []

        def pf(src, dst):
            if dst.endswith('.py') and not src.startswith('EGG-INFO/'):
                to_compile.append(dst)
            elif dst.endswith('.dll') or dst.endswith('.so'):
                to_chmod.append(dst)
            self.unpack_progress(src, dst)
            return not self.dry_run and dst or None

        unpack_archive(egg_path, destination, pf)
        self.byte_compile(to_compile)
        if not self.dry_run:
            for f in to_chmod:
                mode = ((os.stat(f)[stat.ST_MODE]) | 0o555) & 0o7755
                chmod(f, mode)

    def byte_compile(self, to_compile):
        if sys.dont_write_bytecode:
            self.warn('byte-compiling is disabled, skipping.')
            return

        from distutils.util import byte_compile

        try:
            # try to make the byte compile messages quieter
            log.set_verbosity(self.verbose - 1)

            byte_compile(to_compile, optimize=0, force=1, dry_run=self.dry_run)
            if self.optimize:
                byte_compile(
                    to_compile, optimize=self.optimize, force=1,
                    dry_run=self.dry_run
                )
        finally:
            log.set_verbosity(self.verbose)  # restore original verbosity

    def no_default_version_msg(self):
        template = """bad install directory or PYTHONPATH

You are attempting to install a package to a directory that is not
on PYTHONPATH and which Python does not read ".pth" files from.  The
installation directory you specified (via --install-dir, --prefix, or
the distutils default setting) was:

    %s

and your PYTHONPATH environment variable currently contains:

    %r

Here are some of your options for correcting the problem:

* You can choose a different installation directory, i.e., one that is
  on PYTHONPATH or supports .pth files

* You can add the installation directory to the PYTHONPATH environment
  variable.  (It must then also be on PYTHONPATH whenever you run
  Python and want to use the package(s) you are installing.)

* You can set up the installation directory to support ".pth" files by
  using one of the approaches described here:

  https://pythonhosted.org/setuptools/easy_install.html#custom-installation-locations

Please make the appropriate changes for your system and try again."""
        return template % (self.install_dir, os.environ.get('PYTHONPATH', ''))

    def install_site_py(self):
        """Make sure there's a site.py in the target dir, if needed"""

        if self.sitepy_installed:
            return  # already did it, or don't need to

        sitepy = os.path.join(self.install_dir, "site.py")
        source = resource_string("setuptools", "site-patch.py")
        current = ""

        if os.path.exists(sitepy):
            log.debug("Checking existing site.py in %s", self.install_dir)
            f = open(sitepy, 'rb')
            current = f.read()
            # we want str, not bytes
            if six.PY3:
                current = current.decode()

            f.close()
            if not current.startswith('def __boot():'):
                raise DistutilsError(
                    "%s is not a setuptools-generated site.py; please"
                    " remove it." % sitepy
                )

        if current != source:
            log.info("Creating %s", sitepy)
            if not self.dry_run:
                ensure_directory(sitepy)
                f = open(sitepy, 'wb')
                f.write(source)
                f.close()
            self.byte_compile([sitepy])

        self.sitepy_installed = True

    def create_home_path(self):
        """Create directories under ~."""
        if not self.user:
            return
        home = convert_path(os.path.expanduser("~"))
        for name, path in six.iteritems(self.config_vars):
            if path.startswith(home) and not os.path.isdir(path):
                self.debug_print("os.makedirs('%s', 0o700)" % path)
                os.makedirs(path, 0o700)

    INSTALL_SCHEMES = dict(
        posix=dict(
            install_dir='$base/lib/python$py_version_short/site-packages',
            script_dir='$base/bin',
        ),
    )

    DEFAULT_SCHEME = dict(
        install_dir='$base/Lib/site-packages',
        script_dir='$base/Scripts',
    )

    def _expand(self, *attrs):
        config_vars = self.get_finalized_command('install').config_vars

        if self.prefix:
            # Set default install_dir/scripts from --prefix
            config_vars = config_vars.copy()
            config_vars['base'] = self.prefix
            scheme = self.INSTALL_SCHEMES.get(os.name, self.DEFAULT_SCHEME)
            for attr, val in scheme.items():
                if getattr(self, attr, None) is None:
                    setattr(self, attr, val)

        from distutils.util import subst_vars

        for attr in attrs:
            val = getattr(self, attr)
            if val is not None:
                val = subst_vars(val, config_vars)
                if os.name == 'posix':
                    val = os.path.expanduser(val)
                setattr(self, attr, val)


def get_site_dirs():
    # return a list of 'site' dirs
    sitedirs = [_f for _f in os.environ.get('PYTHONPATH',
                                            '').split(os.pathsep) if _f]
    prefixes = [sys.prefix]
    if sys.exec_prefix != sys.prefix:
        prefixes.append(sys.exec_prefix)
    for prefix in prefixes:
        if prefix:
            if sys.platform in ('os2emx', 'riscos'):
                sitedirs.append(os.path.join(prefix, "Lib", "site-packages"))
            elif os.sep == '/':
                sitedirs.extend([os.path.join(prefix,
                                              "lib",
                                              "python" + sys.version[:3],
                                              "site-packages"),
                                 os.path.join(prefix, "lib", "site-python")])
            else:
                sitedirs.extend(
                    [prefix, os.path.join(prefix, "lib", "site-packages")]
                )
            if sys.platform == 'darwin':
                # for framework builds *only* we add the standard Apple
                # locations. Currently only per-user, but /Library and
                # /Network/Library could be added too
                if 'Python.framework' in prefix:
                    home = os.environ.get('HOME')
                    if home:
                        sitedirs.append(
                            os.path.join(home,
                                         'Library',
                                         'Python',
                                         sys.version[:3],
                                         'site-packages'))
    lib_paths = get_path('purelib'), get_path('platlib')
    for site_lib in lib_paths:
        if site_lib not in sitedirs:
            sitedirs.append(site_lib)

    if site.ENABLE_USER_SITE:
        sitedirs.append(site.USER_SITE)

    sitedirs = list(map(normalize_path, sitedirs))

    return sitedirs


def expand_paths(inputs):
    """Yield sys.path directories that might contain "old-style" packages"""

    seen = {}

    for dirname in inputs:
        dirname = normalize_path(dirname)
        if dirname in seen:
            continue

        seen[dirname] = 1
        if not os.path.isdir(dirname):
            continue

        files = os.listdir(dirname)
        yield dirname, files

        for name in files:
            if not name.endswith('.pth'):
                # We only care about the .pth files
                continue
            if name in ('easy-install.pth', 'setuptools.pth'):
                # Ignore .pth files that we control
                continue

            # Read the .pth file
            f = open(os.path.join(dirname, name))
            lines = list(yield_lines(f))
            f.close()

            # Yield existing non-dupe, non-import directory lines from it
            for line in lines:
                if not line.startswith("import"):
                    line = normalize_path(line.rstrip())
                    if line not in seen:
                        seen[line] = 1
                        if not os.path.isdir(line):
                            continue
                        yield line, os.listdir(line)


def extract_wininst_cfg(dist_filename):
    """Extract configuration data from a bdist_wininst .exe

    Returns a configparser.RawConfigParser, or None
    """
    f = open(dist_filename, 'rb')
    try:
        endrec = zipfile._EndRecData(f)
        if endrec is None:
            return None

        prepended = (endrec[9] - endrec[5]) - endrec[6]
        if prepended < 12:  # no wininst data here
            return None
        f.seek(prepended - 12)

        tag, cfglen, bmlen = struct.unpack("<iii", f.read(12))
        if tag not in (0x1234567A, 0x1234567B):
            return None  # not a valid tag

        f.seek(prepended - (12 + cfglen))
        cfg = configparser.RawConfigParser(
            {'version': '', 'target_version': ''})
        try:
            part = f.read(cfglen)
            # part is in bytes, but we need to read up to the first null
            # byte.
            if sys.version_info >= (2, 6):
                null_byte = bytes([0])
            else:
                null_byte = chr(0)
            config = part.split(null_byte, 1)[0]
            # Now the config is in bytes, but for RawConfigParser, it should
            #  be text, so decode it.
            config = config.decode(sys.getfilesystemencoding())
            cfg.readfp(six.StringIO(config))
        except configparser.Error:
            return None
        if not cfg.has_section('metadata') or not cfg.has_section('Setup'):
            return None
        return cfg

    finally:
        f.close()


def get_exe_prefixes(exe_filename):
    """Get exe->egg path translations for a given .exe file"""

    prefixes = [
        ('PURELIB/', ''), ('PLATLIB/pywin32_system32', ''),
        ('PLATLIB/', ''),
        ('SCRIPTS/', 'EGG-INFO/scripts/'),
        ('DATA/lib/site-packages', ''),
    ]
    z = zipfile.ZipFile(exe_filename)
    try:
        for info in z.infolist():
            name = info.filename
            parts = name.split('/')
            if len(parts) == 3 and parts[2] == 'PKG-INFO':
                if parts[1].endswith('.egg-info'):
                    prefixes.insert(0, ('/'.join(parts[:2]), 'EGG-INFO/'))
                    break
            if len(parts) != 2 or not name.endswith('.pth'):
                continue
            if name.endswith('-nspkg.pth'):
                continue
            if parts[0].upper() in ('PURELIB', 'PLATLIB'):
                contents = z.read(name)
                if six.PY3:
                    contents = contents.decode()
                for pth in yield_lines(contents):
                    pth = pth.strip().replace('\\', '/')
                    if not pth.startswith('import'):
                        prefixes.append((('%s/%s/' % (parts[0], pth)), ''))
    finally:
        z.close()
    prefixes = [(x.lower(), y) for x, y in prefixes]
    prefixes.sort()
    prefixes.reverse()
    return prefixes


def parse_requirement_arg(spec):
    try:
        return Requirement.parse(spec)
    except ValueError:
        raise DistutilsError(
            "Not a URL, existing file, or requirement spec: %r" % (spec,)
        )


class PthDistributions(Environment):
    """A .pth file with Distribution paths in it"""

    dirty = False

    def __init__(self, filename, sitedirs=()):
        self.filename = filename
        self.sitedirs = list(map(normalize_path, sitedirs))
        self.basedir = normalize_path(os.path.dirname(self.filename))
        self._load()
        Environment.__init__(self, [], None, None)
        for path in yield_lines(self.paths):
            list(map(self.add, find_distributions(path, True)))

    def _load(self):
        self.paths = []
        saw_import = False
        seen = dict.fromkeys(self.sitedirs)
        if os.path.isfile(self.filename):
            f = open(self.filename, 'rt')
            for line in f:
                if line.startswith('import'):
                    saw_import = True
                    continue
                path = line.rstrip()
                self.paths.append(path)
                if not path.strip() or path.strip().startswith('#'):
                    continue
                # skip non-existent paths, in case somebody deleted a package
                # manually, and duplicate paths as well
                path = self.paths[-1] = normalize_path(
                    os.path.join(self.basedir, path)
                )
                if not os.path.exists(path) or path in seen:
                    self.paths.pop()  # skip it
                    self.dirty = True  # we cleaned up, so we're dirty now :)
                    continue
                seen[path] = 1
            f.close()

        if self.paths and not saw_import:
            self.dirty = True  # ensure anything we touch has import wrappers
        while self.paths and not self.paths[-1].strip():
            self.paths.pop()

    def save(self):
        """Write changed .pth file back to disk"""
        if not self.dirty:
            return

        data = '\n'.join(map(self.make_relative, self.paths))
        if data:
            log.debug("Saving %s", self.filename)
            data = (
                "import sys; sys.__plen = len(sys.path)\n"
                "%s\n"
                "import sys; new=sys.path[sys.__plen:];"
                " del sys.path[sys.__plen:];"
                " p=getattr(sys,'__egginsert',0); sys.path[p:p]=new;"
                " sys.__egginsert = p+len(new)\n"
            ) % data

            if os.path.islink(self.filename):
                os.unlink(self.filename)
            f = open(self.filename, 'wt')
            f.write(data)
            f.close()

        elif os.path.exists(self.filename):
            log.debug("Deleting empty %s", self.filename)
            os.unlink(self.filename)

        self.dirty = False

    def add(self, dist):
        """Add `dist` to the distribution map"""
        if (dist.location not in self.paths and (
            dist.location not in self.sitedirs or
            dist.location == os.getcwd()  # account for '.' being in PYTHONPATH
        )):
            self.paths.append(dist.location)
            self.dirty = True
        Environment.add(self, dist)

    def remove(self, dist):
        """Remove `dist` from the distribution map"""
        while dist.location in self.paths:
            self.paths.remove(dist.location)
            self.dirty = True
        Environment.remove(self, dist)

    def make_relative(self, path):
        npath, last = os.path.split(normalize_path(path))
        baselen = len(self.basedir)
        parts = [last]
        sep = os.altsep == '/' and '/' or os.sep
        while len(npath) >= baselen:
            if npath == self.basedir:
                parts.append(os.curdir)
                parts.reverse()
                return sep.join(parts)
            npath, last = os.path.split(npath)
            parts.append(last)
        else:
            return path


def _first_line_re():
    """
    Return a regular expression based on first_line_re suitable for matching
    strings.
    """
    if isinstance(first_line_re.pattern, str):
        return first_line_re

    # first_line_re in Python >=3.1.4 and >=3.2.1 is a bytes pattern.
    return re.compile(first_line_re.pattern.decode())


def get_script_header(script_text, executable=sys_executable, wininst=False):
    """Create a #! line, getting options (if any) from script_text"""
    first = (script_text + '\n').splitlines()[0]
    match = _first_line_re().match(first)
    options = ''
    if match:
        options = match.group(1) or ''
        if options:
            options = ' ' + options
    if wininst:
        executable = "python.exe"
    else:
        executable = nt_quote_arg(executable)
    hdr = "#!%(executable)s%(options)s\n" % locals()
    if not isascii(hdr):
        # Non-ascii path to sys.executable, use -x to prevent warnings
        if options:
            if options.strip().startswith('-'):
                options = ' -x' + options.strip()[1:]
                # else: punt, we can't do it, let the warning happen anyway
        else:
            options = ' -x'
    executable = fix_jython_executable(executable, options)
    hdr = "#!%(executable)s%(options)s\n" % locals()
    return hdr


def auto_chmod(func, arg, exc):
    if func is os.remove and os.name == 'nt':
        chmod(arg, stat.S_IWRITE)
        return func(arg)
    et, ev, _ = sys.exc_info()
    six.reraise(et, (ev[0], ev[1] + (" %s %s" % (func, arg))))


def update_dist_caches(dist_path, fix_zipimporter_caches):
    """
    Fix any globally cached `dist_path` related data

    `dist_path` should be a path of a newly installed egg distribution (zipped
    or unzipped).

    sys.path_importer_cache contains finder objects that have been cached when
    importing data from the original distribution. Any such finders need to be
    cleared since the replacement distribution might be packaged differently,
    e.g. a zipped egg distribution might get replaced with an unzipped egg
    folder or vice versa. Having the old finders cached may then cause Python
    to attempt loading modules from the replacement distribution using an
    incorrect loader.

    zipimport.zipimporter objects are Python loaders charged with importing
    data packaged inside zip archives. If stale loaders referencing the
    original distribution, are left behind, they can fail to load modules from
    the replacement distribution. E.g. if an old zipimport.zipimporter instance
    is used to load data from a new zipped egg archive, it may cause the
    operation to attempt to locate the requested data in the wrong location -
    one indicated by the original distribution's zip archive directory
    information. Such an operation may then fail outright, e.g. report having
    read a 'bad local file header', or even worse, it may fail silently &
    return invalid data.

    zipimport._zip_directory_cache contains cached zip archive directory
    information for all existing zipimport.zipimporter instances and all such
    instances connected to the same archive share the same cached directory
    information.

    If asked, and the underlying Python implementation allows it, we can fix
    all existing zipimport.zipimporter instances instead of having to track
    them down and remove them one by one, by updating their shared cached zip
    archive directory information. This, of course, assumes that the
    replacement distribution is packaged as a zipped egg.

    If not asked to fix existing zipimport.zipimporter instances, we still do
    our best to clear any remaining zipimport.zipimporter related cached data
    that might somehow later get used when attempting to load data from the new
    distribution and thus cause such load operations to fail. Note that when
    tracking down such remaining stale data, we can not catch every conceivable
    usage from here, and we clear only those that we know of and have found to
    cause problems if left alive. Any remaining caches should be updated by
    whomever is in charge of maintaining them, i.e. they should be ready to
    handle us replacing their zip archives with new distributions at runtime.

    """
    # There are several other known sources of stale zipimport.zipimporter
    # instances that we do not clear here, but might if ever given a reason to
    # do so:
    # * Global setuptools pkg_resources.working_set (a.k.a. 'master working
    # set') may contain distributions which may in turn contain their
    #   zipimport.zipimporter loaders.
    # * Several zipimport.zipimporter loaders held by local variables further
    #   up the function call stack when running the setuptools installation.
    # * Already loaded modules may have their __loader__ attribute set to the
    #   exact loader instance used when importing them. Python 3.4 docs state
    #   that this information is intended mostly for introspection and so is
    #   not expected to cause us problems.
    normalized_path = normalize_path(dist_path)
    _uncache(normalized_path, sys.path_importer_cache)
    if fix_zipimporter_caches:
        _replace_zip_directory_cache_data(normalized_path)
    else:
        # Here, even though we do not want to fix existing and now stale
        # zipimporter cache information, we still want to remove it. Related to
        # Python's zip archive directory information cache, we clear each of
        # its stale entries in two phases:
        #   1. Clear the entry so attempting to access zip archive information
        #      via any existing stale zipimport.zipimporter instances fails.
        #   2. Remove the entry from the cache so any newly constructed
        #      zipimport.zipimporter instances do not end up using old stale
        #      zip archive directory information.
        # This whole stale data removal step does not seem strictly necessary,
        # but has been left in because it was done before we started replacing
        # the zip archive directory information cache content if possible, and
        # there are no relevant unit tests that we can depend on to tell us if
        # this is really needed.
        _remove_and_clear_zip_directory_cache_data(normalized_path)


def _collect_zipimporter_cache_entries(normalized_path, cache):
    """
    Return zipimporter cache entry keys related to a given normalized path.

    Alternative path spellings (e.g. those using different character case or
    those using alternative path separators) related to the same path are
    included. Any sub-path entries are included as well, i.e. those
    corresponding to zip archives embedded in other zip archives.

    """
    result = []
    prefix_len = len(normalized_path)
    for p in cache:
        np = normalize_path(p)
        if (np.startswith(normalized_path) and
                np[prefix_len:prefix_len + 1] in (os.sep, '')):
            result.append(p)
    return result


def _update_zipimporter_cache(normalized_path, cache, updater=None):
    """
    Update zipimporter cache data for a given normalized path.

    Any sub-path entries are processed as well, i.e. those corresponding to zip
    archives embedded in other zip archives.

    Given updater is a callable taking a cache entry key and the original entry
    (after already removing the entry from the cache), and expected to update
    the entry and possibly return a new one to be inserted in its place.
    Returning None indicates that the entry should not be replaced with a new
    one. If no updater is given, the cache entries are simply removed without
    any additional processing, the same as if the updater simply returned None.

    """
    for p in _collect_zipimporter_cache_entries(normalized_path, cache):
        # N.B. pypy's custom zipimport._zip_directory_cache implementation does
        # not support the complete dict interface:
        # * Does not support item assignment, thus not allowing this function
        #    to be used only for removing existing cache entries.
        #  * Does not support the dict.pop() method, forcing us to use the
        #    get/del patterns instead. For more detailed information see the
        #    following links:
        #      https://bitbucket.org/pypa/setuptools/issue/202/more-robust-zipimporter-cache-invalidation#comment-10495960
        #      https://bitbucket.org/pypy/pypy/src/dd07756a34a41f674c0cacfbc8ae1d4cc9ea2ae4/pypy/module/zipimport/interp_zipimport.py#cl-99
        old_entry = cache[p]
        del cache[p]
        new_entry = updater and updater(p, old_entry)
        if new_entry is not None:
            cache[p] = new_entry


def _uncache(normalized_path, cache):
    _update_zipimporter_cache(normalized_path, cache)


def _remove_and_clear_zip_directory_cache_data(normalized_path):
    def clear_and_remove_cached_zip_archive_directory_data(path, old_entry):
        old_entry.clear()

    _update_zipimporter_cache(
        normalized_path, zipimport._zip_directory_cache,
        updater=clear_and_remove_cached_zip_archive_directory_data)

# PyPy Python implementation does not allow directly writing to the
# zipimport._zip_directory_cache and so prevents us from attempting to correct
# its content. The best we can do there is clear the problematic cache content
# and have PyPy repopulate it as needed. The downside is that if there are any
# stale zipimport.zipimporter instances laying around, attempting to use them
# will fail due to not having its zip archive directory information available
# instead of being automatically corrected to use the new correct zip archive
# directory information.
if '__pypy__' in sys.builtin_module_names:
    _replace_zip_directory_cache_data = \
        _remove_and_clear_zip_directory_cache_data
else:
    def _replace_zip_directory_cache_data(normalized_path):
        def replace_cached_zip_archive_directory_data(path, old_entry):
            # N.B. In theory, we could load the zip directory information just
            # once for all updated path spellings, and then copy it locally and
            # update its contained path strings to contain the correct
            # spelling, but that seems like a way too invasive move (this cache
            # structure is not officially documented anywhere and could in
            # theory change with new Python releases) for no significant
            # benefit.
            old_entry.clear()
            zipimport.zipimporter(path)
            old_entry.update(zipimport._zip_directory_cache[path])
            return old_entry

        _update_zipimporter_cache(
            normalized_path, zipimport._zip_directory_cache,
            updater=replace_cached_zip_archive_directory_data)


def is_python(text, filename='<string>'):
    "Is this string a valid Python script?"
    try:
        compile(text, filename, 'exec')
    except (SyntaxError, TypeError):
        return False
    else:
        return True


def is_sh(executable):
    """Determine if the specified executable is a .sh (contains a #! line)"""
    try:
        fp = open(executable)
        magic = fp.read(2)
        fp.close()
    except (OSError, IOError):
        return executable
    return magic == '#!'


def nt_quote_arg(arg):
    """Quote a command line argument according to Windows parsing rules"""

    result = []
    needquote = False
    nb = 0

    needquote = (" " in arg) or ("\t" in arg)
    if needquote:
        result.append('"')

    for c in arg:
        if c == '\\':
            nb += 1
        elif c == '"':
            # double preceding backslashes, then add a \"
            result.append('\\' * (nb * 2) + '\\"')
            nb = 0
        else:
            if nb:
                result.append('\\' * nb)
                nb = 0
            result.append(c)

    if nb:
        result.append('\\' * nb)

    if needquote:
        result.append('\\' * nb)  # double the trailing backslashes
        result.append('"')

    return ''.join(result)


def is_python_script(script_text, filename):
    """Is this text, as a whole, a Python script? (as opposed to shell/bat/etc.
    """
    if filename.endswith('.py') or filename.endswith('.pyw'):
        return True  # extension says it's Python
    if is_python(script_text, filename):
        return True  # it's syntactically valid Python
    if script_text.startswith('#!'):
        # It begins with a '#!' line, so check if 'python' is in it somewhere
        return 'python' in script_text.splitlines()[0].lower()

    return False  # Not any Python I can recognize


try:
    from os import chmod as _chmod
except ImportError:
    # Jython compatibility
    def _chmod(*args):
        pass


def chmod(path, mode):
    log.debug("changing mode of %s to %o", path, mode)
    try:
        _chmod(path, mode)
    except os.error:
        e = sys.exc_info()[1]
        log.debug("chmod failed: %s", e)


def fix_jython_executable(executable, options):
    if sys.platform.startswith('java') and is_sh(executable):
        # Workaround for Jython is not needed on Linux systems.
        import java

        if java.lang.System.getProperty("os.name") == "Linux":
            return executable

        # Workaround Jython's sys.executable being a .sh (an invalid
        # shebang line interpreter)
        if options:
            # Can't apply the workaround, leave it broken
            log.warn(
                "WARNING: Unable to adapt shebang line for Jython,"
                " the following script is NOT executable\n"
                "         see http://bugs.jython.org/issue1112 for"
                " more information.")
        else:
            return '/usr/bin/env %s' % executable
    return executable


class ScriptWriter(object):
    """
    Encapsulates behavior around writing entry point scripts for console and
    gui apps.
    """

    template = textwrap.dedent("""
        # EASY-INSTALL-ENTRY-SCRIPT: %(spec)r,%(group)r,%(name)r
        __requires__ = %(spec)r
        import sys
        from pkg_resources import load_entry_point

        if __name__ == '__main__':
            sys.exit(
                load_entry_point(%(spec)r, %(group)r, %(name)r)()
            )
    """).lstrip()

    @classmethod
    def get_script_args(cls, dist, executable=sys_executable, wininst=False):
        """
        Yield write_script() argument tuples for a distribution's entrypoints
        """
        gen_class = cls.get_writer(wininst)
        spec = str(dist.as_requirement())
        header = get_script_header("", executable, wininst)
        for type_ in 'console', 'gui':
            group = type_ + '_scripts'
            for name, ep in dist.get_entry_map(group).items():
                script_text = gen_class.template % locals()
                for res in gen_class._get_script_args(type_, name, header,
                                                      script_text):
                    yield res

    @classmethod
    def get_writer(cls, force_windows):
        if force_windows or sys.platform == 'win32':
            return WindowsScriptWriter.get_writer()
        return cls

    @classmethod
    def _get_script_args(cls, type_, name, header, script_text):
        # Simply write the stub with no extension.
        yield (name, header + script_text)


class WindowsScriptWriter(ScriptWriter):
    @classmethod
    def get_writer(cls):
        """
        Get a script writer suitable for Windows
        """
        writer_lookup = dict(
            executable=WindowsExecutableLauncherWriter,
            natural=cls,
        )
        # for compatibility, use the executable launcher by default
        launcher = os.environ.get('SETUPTOOLS_LAUNCHER', 'executable')
        return writer_lookup[launcher]

    @classmethod
    def _get_script_args(cls, type_, name, header, script_text):
        "For Windows, add a .py extension"
        ext = dict(console='.pya', gui='.pyw')[type_]
        if ext not in os.environ['PATHEXT'].lower().split(';'):
            warnings.warn("%s not listed in PATHEXT; scripts will not be "
                          "recognized as executables." % ext, UserWarning)
        old = ['.pya', '.py', '-script.py', '.pyc', '.pyo', '.pyw', '.exe']
        old.remove(ext)
        header = cls._adjust_header(type_, header)
        blockers = [name + x for x in old]
        yield name + ext, header + script_text, 't', blockers

    @staticmethod
    def _adjust_header(type_, orig_header):
        """
        Make sure 'pythonw' is used for gui and and 'python' is used for
        console (regardless of what sys.executable is).
        """
        pattern = 'pythonw.exe'
        repl = 'python.exe'
        if type_ == 'gui':
            pattern, repl = repl, pattern
        pattern_ob = re.compile(re.escape(pattern), re.IGNORECASE)
        new_header = pattern_ob.sub(string=orig_header, repl=repl)
        clean_header = new_header[2:-1].strip('"')
        if sys.platform == 'win32' and not os.path.exists(clean_header):
            # the adjusted version doesn't exist, so return the original
            return orig_header
        return new_header


class WindowsExecutableLauncherWriter(WindowsScriptWriter):
    @classmethod
    def _get_script_args(cls, type_, name, header, script_text):
        """
        For Windows, add a .py extension and an .exe launcher
        """
        if type_ == 'gui':
            launcher_type = 'gui'
            ext = '-script.pyw'
            old = ['.pyw']
        else:
            launcher_type = 'cli'
            ext = '-script.py'
            old = ['.py', '.pyc', '.pyo']
        hdr = cls._adjust_header(type_, header)
        blockers = [name + x for x in old]
        yield (name + ext, hdr + script_text, 't', blockers)
        yield (
            name + '.exe', get_win_launcher(launcher_type),
            'b'  # write in binary mode
        )
        if not is_64bit():
            # install a manifest for the launcher to prevent Windows
            # from detecting it as an installer (which it will for
            #  launchers like easy_install.exe). Consider only
            #  adding a manifest for launchers detected as installers.
            #  See Distribute #143 for details.
            m_name = name + '.exe.manifest'
            yield (m_name, load_launcher_manifest(name), 't')


# for backward-compatibility
get_script_args = ScriptWriter.get_script_args


def get_win_launcher(type):
    """
    Load the Windows launcher (executable) suitable for launching a script.

    `type` should be either 'cli' or 'gui'

    Returns the executable as a byte string.
    """
    launcher_fn = '%s.exe' % type
    if platform.machine().lower() == 'arm':
        launcher_fn = launcher_fn.replace(".", "-arm.")
    if is_64bit():
        launcher_fn = launcher_fn.replace(".", "-64.")
    else:
        launcher_fn = launcher_fn.replace(".", "-32.")
    return resource_string('setuptools', launcher_fn)


def load_launcher_manifest(name):
    manifest = pkg_resources.resource_string(__name__, 'launcher manifest.xml')
    if six.PY2:
        return manifest % vars()
    else:
        return manifest.decode('utf-8') % vars()


def rmtree(path, ignore_errors=False, onerror=auto_chmod):
    """Recursively delete a directory tree.

    This code is taken from the Python 2.4 version of 'shutil', because
    the 2.3 version doesn't really work right.
    """
    if ignore_errors:
        def onerror(*args):
            pass
    elif onerror is None:
        def onerror(*args):
            raise
    names = []
    try:
        names = os.listdir(path)
    except os.error:
        onerror(os.listdir, path, sys.exc_info())
    for name in names:
        fullname = os.path.join(path, name)
        try:
            mode = os.lstat(fullname).st_mode
        except os.error:
            mode = 0
        if stat.S_ISDIR(mode):
            rmtree(fullname, ignore_errors, onerror)
        else:
            try:
                os.remove(fullname)
            except os.error:
                onerror(os.remove, fullname, sys.exc_info())
    try:
        os.rmdir(path)
    except os.error:
        onerror(os.rmdir, path, sys.exc_info())


def current_umask():
    tmp = os.umask(0o022)
    os.umask(tmp)
    return tmp


def bootstrap():
    # This function is called when setuptools*.egg is run using /bin/sh
    import setuptools

    argv0 = os.path.dirname(setuptools.__path__[0])
    sys.argv[0] = argv0
    sys.argv.append(argv0)
    main()


def main(argv=None, **kw):
    from setuptools import setup
    from setuptools.dist import Distribution
    import distutils.core

    USAGE = """\
usage: %(script)s [options] requirement_or_url ...
   or: %(script)s --help
"""

    def gen_usage(script_name):
        return USAGE % dict(
            script=os.path.basename(script_name),
        )

    def with_ei_usage(f):
        old_gen_usage = distutils.core.gen_usage
        try:
            distutils.core.gen_usage = gen_usage
            return f()
        finally:
            distutils.core.gen_usage = old_gen_usage

    class DistributionWithoutHelpCommands(Distribution):
        common_usage = ""

        def _show_help(self, *args, **kw):
            with_ei_usage(lambda: Distribution._show_help(self, *args, **kw))

    if argv is None:
        argv = sys.argv[1:]

    with_ei_usage(
        lambda: setup(
            script_args=['-q', 'easy_install', '-v'] + argv,
            script_name=sys.argv[0] or 'easy_install',
            distclass=DistributionWithoutHelpCommands, **kw
        )
    )<|MERGE_RESOLUTION|>--- conflicted
+++ resolved
@@ -35,14 +35,10 @@
 import site
 import struct
 
-<<<<<<< HEAD
 import six
 from six.moves import configparser
 
-from setuptools import Command, _dont_write_bytecode
-=======
 from setuptools import Command
->>>>>>> 2c33dad0
 from setuptools.sandbox import run_setup
 from setuptools.py31compat import get_path, get_config_vars
 from setuptools.command import setopt
