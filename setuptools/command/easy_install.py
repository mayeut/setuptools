#!python
"""\
Easy Install
------------

A tool for doing automatic download/extract/build of distutils-based Python
packages.  For detailed documentation, see the accompanying EasyInstall.txt
file, or visit the `EasyInstall home page`__.

__ http://packages.python.org/distribute/easy_install.html

"""
import sys
import os
import zipimport
import shutil
import tempfile
import zipfile
import re
import stat
import random
from glob import glob
from setuptools import Command, _dont_write_bytecode
from setuptools.sandbox import run_setup
from distutils import log, dir_util
from distutils.util import get_platform
from distutils.util import convert_path, subst_vars
from distutils.sysconfig import get_python_lib, get_config_vars
from distutils.errors import DistutilsArgError, DistutilsOptionError, \
    DistutilsError, DistutilsPlatformError
from distutils.command.install import INSTALL_SCHEMES, SCHEME_KEYS
from setuptools.command import setopt
from setuptools.archive_util import unpack_archive
from setuptools.package_index import PackageIndex
from setuptools.package_index import URL_SCHEME
from setuptools.command import bdist_egg, egg_info
from setuptools.compat import iteritems, maxsize, xrange, basestring, unicode
from pkg_resources import yield_lines, normalize_path, resource_string, \
        ensure_directory, get_distribution, find_distributions, \
        Environment, Requirement, Distribution, \
        PathMetadata, EggMetadata, WorkingSet, \
         DistributionNotFound, VersionConflict, \
        DEVELOP_DIST

sys_executable = os.path.normpath(sys.executable)

__all__ = [
    'samefile', 'easy_install', 'PthDistributions', 'extract_wininst_cfg',
    'main', 'get_exe_prefixes',
]

import site
HAS_USER_SITE = not sys.version < "2.6" and site.ENABLE_USER_SITE

import struct
def is_64bit():
    return struct.calcsize("P") == 8

def samefile(p1,p2):
    if hasattr(os.path,'samefile') and (
        os.path.exists(p1) and os.path.exists(p2)
    ):
        return os.path.samefile(p1,p2)
    return (
        os.path.normpath(os.path.normcase(p1)) ==
        os.path.normpath(os.path.normcase(p2))
    )

if sys.version_info <= (3,):
    def _to_ascii(s):
        return s
    def isascii(s):
        try:
            unicode(s, 'ascii')
            return True
        except UnicodeError:
            return False
else:
    def _to_ascii(s):
        return s.encode('ascii')
    def isascii(s):
        try:
            s.encode('ascii')
            return True
        except UnicodeError:
            return False

class easy_install(Command):
    """Manage a download/build/install process"""
    description = "Find/get/install Python packages"
    command_consumes_arguments = True

    user_options = [
        ('prefix=', None, "installation prefix"),
        ("zip-ok", "z", "install package as a zipfile"),
        ("multi-version", "m", "make apps have to require() a version"),
        ("upgrade", "U", "force upgrade (searches PyPI for latest versions)"),
        ("install-dir=", "d", "install package to DIR"),
        ("script-dir=", "s", "install scripts to DIR"),
        ("exclude-scripts", "x", "Don't install scripts"),
        ("always-copy", "a", "Copy all needed packages to install dir"),
        ("index-url=", "i", "base URL of Python Package Index"),
        ("find-links=", "f", "additional URL(s) to search for packages"),
        ("delete-conflicting", "D", "no longer needed; don't use this"),
        ("ignore-conflicts-at-my-risk", None,
            "no longer needed; don't use this"),
        ("build-directory=", "b",
            "download/extract/build in DIR; keep the results"),
        ('optimize=', 'O',
         "also compile with optimization: -O1 for \"python -O\", "
         "-O2 for \"python -OO\", and -O0 to disable [default: -O0]"),
        ('record=', None,
         "filename in which to record list of installed files"),
        ('always-unzip', 'Z', "don't install as a zipfile, no matter what"),
        ('site-dirs=','S',"list of directories where .pth files work"),
        ('editable', 'e', "Install specified packages in editable form"),
        ('no-deps', 'N', "don't install dependencies"),
        ('allow-hosts=', 'H', "pattern(s) that hostnames must match"),
        ('local-snapshots-ok', 'l', "allow building eggs from local checkouts"),
        ('version', None, "print version information and exit"),
        ('no-find-links', None,
         "Don't load find-links defined in packages being installed")
    ]
    boolean_options = [
        'zip-ok', 'multi-version', 'exclude-scripts', 'upgrade', 'always-copy',
        'delete-conflicting', 'ignore-conflicts-at-my-risk', 'editable',
        'no-deps', 'local-snapshots-ok', 'version'
    ]

    if HAS_USER_SITE:
        user_options.append(('user', None,
                             "install in user site-package '%s'" % site.USER_SITE))
        boolean_options.append('user')


    negative_opt = {'always-unzip': 'zip-ok'}
    create_index = PackageIndex

    def initialize_options(self):
        if HAS_USER_SITE:
            whereami = os.path.abspath(__file__)
            self.user = whereami.startswith(site.USER_SITE)
        else:
            self.user = 0

        self.zip_ok = self.local_snapshots_ok = None
        self.install_dir = self.script_dir = self.exclude_scripts = None
        self.index_url = None
        self.find_links = None
        self.build_directory = None
        self.args = None
        self.optimize = self.record = None
        self.upgrade = self.always_copy = self.multi_version = None
        self.editable = self.no_deps = self.allow_hosts = None
        self.root = self.prefix = self.no_report = None
        self.version = None
        self.install_purelib = None     # for pure module distributions
        self.install_platlib = None     # non-pure (dists w/ extensions)
        self.install_headers = None     # for C/C++ headers
        self.install_lib = None         # set to either purelib or platlib
        self.install_scripts = None
        self.install_data = None
        self.install_base = None
        self.install_platbase = None
        if HAS_USER_SITE:
            self.install_userbase = site.USER_BASE
            self.install_usersite = site.USER_SITE
        else:
            self.install_userbase = None
            self.install_usersite = None
        self.no_find_links = None

        # Options not specifiable via command line
        self.package_index = None
        self.pth_file = self.always_copy_from = None
        self.delete_conflicting = None
        self.ignore_conflicts_at_my_risk = None
        self.site_dirs = None
        self.installed_projects = {}
        self.sitepy_installed = False
        # Always read easy_install options, even if we are subclassed, or have
        # an independent instance created.  This ensures that defaults will
        # always come from the standard configuration file(s)' "easy_install"
        # section, even if this is a "develop" or "install" command, or some
        # other embedding.
        self._dry_run = None
        self.verbose = self.distribution.verbose
        self.distribution._set_command_options(
            self, self.distribution.get_option_dict('easy_install')
        )

    def delete_blockers(self, blockers):
        for filename in blockers:
            if os.path.exists(filename) or os.path.islink(filename):
                log.info("Deleting %s", filename)
                if not self.dry_run:
                    if os.path.isdir(filename) and not os.path.islink(filename):
                        rmtree(filename)
                    else:
                        os.unlink(filename)

    def finalize_options(self):
        if self.version:
            print('distribute %s' % get_distribution('distribute').version)
            sys.exit()

        py_version = sys.version.split()[0]
        prefix, exec_prefix = get_config_vars('prefix', 'exec_prefix')

        self.config_vars = {'dist_name': self.distribution.get_name(),
                            'dist_version': self.distribution.get_version(),
                            'dist_fullname': self.distribution.get_fullname(),
                            'py_version': py_version,
                            'py_version_short': py_version[0:3],
                            'py_version_nodot': py_version[0] + py_version[2],
                            'sys_prefix': prefix,
                            'prefix': prefix,
                            'sys_exec_prefix': exec_prefix,
                            'exec_prefix': exec_prefix,
                            # Only python 3.2+ has abiflags
                            'abiflags': getattr(sys, 'abiflags', ''),
                           }

        if HAS_USER_SITE:
            self.config_vars['userbase'] = self.install_userbase
            self.config_vars['usersite'] = self.install_usersite

        # fix the install_dir if "--user" was used
        #XXX: duplicate of the code in the setup command
        if self.user and HAS_USER_SITE:
            self.create_home_path()
            if self.install_userbase is None:
                raise DistutilsPlatformError(
                    "User base directory is not specified")
            self.install_base = self.install_platbase = self.install_userbase
            if os.name == 'posix':
                self.select_scheme("unix_user")
            else:
                self.select_scheme(os.name + "_user")

        self.expand_basedirs()
        self.expand_dirs()

        self._expand('install_dir','script_dir','build_directory','site_dirs')
        # If a non-default installation directory was specified, default the
        # script directory to match it.
        if self.script_dir is None:
            self.script_dir = self.install_dir

        if self.no_find_links is None:
            self.no_find_links = False

        # Let install_dir get set by install_lib command, which in turn
        # gets its info from the install command, and takes into account
        # --prefix and --home and all that other crud.
        self.set_undefined_options('install_lib',
            ('install_dir','install_dir')
        )
        # Likewise, set default script_dir from 'install_scripts.install_dir'
        self.set_undefined_options('install_scripts',
            ('install_dir', 'script_dir')
        )

        if self.user and self.install_purelib:
            self.install_dir = self.install_purelib
            self.script_dir = self.install_scripts
        # default --record from the install command
        self.set_undefined_options('install', ('record', 'record'))
        normpath = map(normalize_path, sys.path)
        self.all_site_dirs = get_site_dirs()
        if self.site_dirs is not None:
            site_dirs = [
                os.path.expanduser(s.strip()) for s in self.site_dirs.split(',')
            ]
            for d in site_dirs:
                if not os.path.isdir(d):
                    log.warn("%s (in --site-dirs) does not exist", d)
                elif normalize_path(d) not in normpath:
                    raise DistutilsOptionError(
                        d+" (in --site-dirs) is not on sys.path"
                    )
                else:
                    self.all_site_dirs.append(normalize_path(d))
        if not self.editable: self.check_site_dir()
        self.index_url = self.index_url or "http://pypi.python.org/simple"
        self.shadow_path = self.all_site_dirs[:]
        for path_item in self.install_dir, normalize_path(self.script_dir):
            if path_item not in self.shadow_path:
                self.shadow_path.insert(0, path_item)

        if self.allow_hosts is not None:
            hosts = [s.strip() for s in self.allow_hosts.split(',')]
        else:
            hosts = ['*']
        if self.package_index is None:
            self.package_index = self.create_index(
                self.index_url, search_path = self.shadow_path, hosts=hosts,
            )
        self.local_index = Environment(self.shadow_path+sys.path)

        if self.find_links is not None:
            if isinstance(self.find_links, basestring):
                self.find_links = self.find_links.split()
        else:
            self.find_links = []
        if self.local_snapshots_ok:
            self.package_index.scan_egg_links(self.shadow_path+sys.path)
        if not self.no_find_links:
            self.package_index.add_find_links(self.find_links)
        self.set_undefined_options('install_lib', ('optimize','optimize'))
        if not isinstance(self.optimize,int):
            try:
                self.optimize = int(self.optimize)
                if not (0 <= self.optimize <= 2): raise ValueError
            except ValueError:
                raise DistutilsOptionError("--optimize must be 0, 1, or 2")

        if self.delete_conflicting and self.ignore_conflicts_at_my_risk:
            raise DistutilsOptionError(
                "Can't use both --delete-conflicting and "
                "--ignore-conflicts-at-my-risk at the same time"
            )
        if self.editable and not self.build_directory:
            raise DistutilsArgError(
                "Must specify a build directory (-b) when using --editable"
            )
        if not self.args:
            raise DistutilsArgError(
                "No urls, filenames, or requirements specified (see --help)")

        self.outputs = []


    def _expand_attrs(self, attrs):
        for attr in attrs:
            val = getattr(self, attr)
            if val is not None:
                if os.name == 'posix' or os.name == 'nt':
                    val = os.path.expanduser(val)
                val = subst_vars(val, self.config_vars)
                setattr(self, attr, val)

    def expand_basedirs(self):
        """Calls `os.path.expanduser` on install_base, install_platbase and
        root."""
        self._expand_attrs(['install_base', 'install_platbase', 'root'])

    def expand_dirs(self):
        """Calls `os.path.expanduser` on install dirs."""
        self._expand_attrs(['install_purelib', 'install_platlib',
                            'install_lib', 'install_headers',
                            'install_scripts', 'install_data',])

    def run(self):
        if self.verbose != self.distribution.verbose:
            log.set_verbosity(self.verbose)
        try:
            for spec in self.args:
                self.easy_install(spec, not self.no_deps)
            if self.record:
                outputs = self.outputs
                if self.root:               # strip any package prefix
                    root_len = len(self.root)
                    for counter in xrange(len(outputs)):
                        outputs[counter] = outputs[counter][root_len:]
                from distutils import file_util
                self.execute(
                    file_util.write_file, (self.record, outputs),
                    "writing list of installed files to '%s'" %
                    self.record
                )
            self.warn_deprecated_options()
        finally:
            log.set_verbosity(self.distribution.verbose)

    def pseudo_tempname(self):
        """Return a pseudo-tempname base in the install directory.
        This code is intentionally naive; if a malicious party can write to
        the target directory you're already in deep doodoo.
        """
        try:
            pid = os.getpid()
        except:
            pid = random.randint(0, maxsize)
        return os.path.join(self.install_dir, "test-easy-install-%s" % pid)

    def warn_deprecated_options(self):
        if self.delete_conflicting or self.ignore_conflicts_at_my_risk:
            log.warn(
                "Note: The -D, --delete-conflicting and"
                " --ignore-conflicts-at-my-risk no longer have any purpose"
                " and should not be used."
            )

    def check_site_dir(self):
        """Verify that self.install_dir is .pth-capable dir, if needed"""

        instdir = normalize_path(self.install_dir)
        pth_file = os.path.join(instdir,'easy-install.pth')

        # Is it a configured, PYTHONPATH, implicit, or explicit site dir?
        is_site_dir = instdir in self.all_site_dirs

        if not is_site_dir:
            # No?  Then directly test whether it does .pth file processing
            is_site_dir = self.check_pth_processing()
        else:
            # make sure we can write to target dir
            testfile = self.pseudo_tempname()+'.write-test'
            test_exists = os.path.exists(testfile)
            try:
                if test_exists: os.unlink(testfile)
                open(testfile,'w').close()
                os.unlink(testfile)
            except (OSError,IOError):
                self.cant_write_to_target()

        if not is_site_dir and not self.multi_version:
            # Can't install non-multi to non-site dir
            raise DistutilsError(self.no_default_version_msg())

        if is_site_dir:
            if self.pth_file is None:
                self.pth_file = PthDistributions(pth_file, self.all_site_dirs)
        else:
            self.pth_file = None

        PYTHONPATH = os.environ.get('PYTHONPATH','').split(os.pathsep)
        if instdir not in map(normalize_path, [_f for _f in PYTHONPATH if _f]):
            # only PYTHONPATH dirs need a site.py, so pretend it's there
            self.sitepy_installed = True
        elif self.multi_version and not os.path.exists(pth_file):
            self.sitepy_installed = True    # don't need site.py in this case
            self.pth_file = None            # and don't create a .pth file
        self.install_dir = instdir

    def cant_write_to_target(self):
        msg = """can't create or remove files in install directory

The following error occurred while trying to add or remove files in the
installation directory:

    %s

The installation directory you specified (via --install-dir, --prefix, or
the distutils default setting) was:

    %s
"""     % (sys.exc_info()[1], self.install_dir,)

        if not os.path.exists(self.install_dir):
            msg += """
This directory does not currently exist.  Please create it and try again, or
choose a different installation directory (using the -d or --install-dir
option).
"""
        else:
            msg += """
Perhaps your account does not have write access to this directory?  If the
installation directory is a system-owned directory, you may need to sign in
as the administrator or "root" account.  If you do not have administrative
access to this machine, you may wish to choose a different installation
directory, preferably one that is listed in your PYTHONPATH environment
variable.

For information on other options, you may wish to consult the
documentation at:

  http://packages.python.org/distribute/easy_install.html

Please make the appropriate changes for your system and try again.
"""
        raise DistutilsError(msg)




    def check_pth_processing(self):
        """Empirically verify whether .pth files are supported in inst. dir"""
        instdir = self.install_dir
        log.info("Checking .pth file support in %s", instdir)
        pth_file = self.pseudo_tempname()+".pth"
        ok_file = pth_file+'.ok'
        ok_exists = os.path.exists(ok_file)
        try:
            if ok_exists: os.unlink(ok_file)
            dirname = os.path.dirname(ok_file)
            if not os.path.exists(dirname):
                os.makedirs(dirname)
            f = open(pth_file,'w')
        except (OSError,IOError):
            self.cant_write_to_target()
        else:
            try:
                f.write("import os;open(%r,'w').write('OK')\n" % (ok_file,))
                f.close(); f=None
                executable = sys.executable
                if os.name=='nt':
                    dirname,basename = os.path.split(executable)
                    alt = os.path.join(dirname,'pythonw.exe')
                    if basename.lower()=='python.exe' and os.path.exists(alt):
                        # use pythonw.exe to avoid opening a console window
                        executable = alt

                from distutils.spawn import spawn
                spawn([executable,'-E','-c','pass'],0)

                if os.path.exists(ok_file):
                    log.info(
                        "TEST PASSED: %s appears to support .pth files",
                        instdir
                    )
                    return True
            finally:
                if f: f.close()
                if os.path.exists(ok_file): os.unlink(ok_file)
                if os.path.exists(pth_file): os.unlink(pth_file)
        if not self.multi_version:
            log.warn("TEST FAILED: %s does NOT support .pth files", instdir)
        return False

    def install_egg_scripts(self, dist):
        """Write all the scripts for `dist`, unless scripts are excluded"""
        if not self.exclude_scripts and dist.metadata_isdir('scripts'):
            for script_name in dist.metadata_listdir('scripts'):
                self.install_script(
                    dist, script_name,
                    dist.get_metadata('scripts/'+script_name)
                )
        self.install_wrapper_scripts(dist)

    def add_output(self, path):
        if os.path.isdir(path):
            for base, dirs, files in os.walk(path):
                for filename in files:
                    self.outputs.append(os.path.join(base,filename))
        else:
            self.outputs.append(path)

    def not_editable(self, spec):
        if self.editable:
            raise DistutilsArgError(
                "Invalid argument %r: you can't use filenames or URLs "
                "with --editable (except via the --find-links option)."
                % (spec,)
            )

    def check_editable(self,spec):
        if not self.editable:
            return

        if os.path.exists(os.path.join(self.build_directory, spec.key)):
            raise DistutilsArgError(
                "%r already exists in %s; can't do a checkout there" %
                (spec.key, self.build_directory)
            )






    def easy_install(self, spec, deps=False):
        tmpdir = tempfile.mkdtemp(prefix="easy_install-")
        download = None
        if not self.editable: self.install_site_py()

        try:
            if not isinstance(spec,Requirement):
                if URL_SCHEME(spec):
                    # It's a url, download it to tmpdir and process
                    self.not_editable(spec)
                    download = self.package_index.download(spec, tmpdir)
                    return self.install_item(None, download, tmpdir, deps, True)

                elif os.path.exists(spec):
                    # Existing file or directory, just process it directly
                    self.not_editable(spec)
                    return self.install_item(None, spec, tmpdir, deps, True)
                else:
                    spec = parse_requirement_arg(spec)

            self.check_editable(spec)
            dist = self.package_index.fetch_distribution(
                spec, tmpdir, self.upgrade, self.editable, not self.always_copy,
                self.local_index
            )

            if dist is None:
                msg = "Could not find suitable distribution for %r" % spec
                if self.always_copy:
                    msg+=" (--always-copy skips system and development eggs)"
                raise DistutilsError(msg)
            elif dist.precedence==DEVELOP_DIST:
                # .egg-info dists don't need installing, just process deps
                self.process_distribution(spec, dist, deps, "Using")
                return dist
            else:
                return self.install_item(spec, dist.location, tmpdir, deps)

        finally:
            if os.path.exists(tmpdir):
                rmtree(tmpdir)

    def install_item(self, spec, download, tmpdir, deps, install_needed=False):

        # Installation is also needed if file in tmpdir or is not an egg
        install_needed = install_needed or self.always_copy
        install_needed = install_needed or os.path.dirname(download) == tmpdir
        install_needed = install_needed or not download.endswith('.egg')
        install_needed = install_needed or (
            self.always_copy_from is not None and
            os.path.dirname(normalize_path(download)) ==
            normalize_path(self.always_copy_from)
        )

        if spec and not install_needed:
            # at this point, we know it's a local .egg, we just don't know if
            # it's already installed.
            for dist in self.local_index[spec.project_name]:
                if dist.location==download:
                    break
            else:
                install_needed = True   # it's not in the local index

        log.info("Processing %s", os.path.basename(download))

        if install_needed:
            dists = self.install_eggs(spec, download, tmpdir)
            for dist in dists:
                self.process_distribution(spec, dist, deps)
        else:
            dists = [self.check_conflicts(self.egg_distribution(download))]
            self.process_distribution(spec, dists[0], deps, "Using")

        if spec is not None:
            for dist in dists:
                if dist in spec:
                    return dist



    def select_scheme(self, name):
        """Sets the install directories by applying the install schemes."""
        # it's the caller's problem if they supply a bad name!
        scheme = INSTALL_SCHEMES[name]
        for key in SCHEME_KEYS:
            attrname = 'install_' + key
            if getattr(self, attrname) is None:
                setattr(self, attrname, scheme[key])




    def process_distribution(self, requirement, dist, deps=True, *info):
        self.update_pth(dist)
        self.package_index.add(dist)
        self.local_index.add(dist)
        if not self.editable:
            self.install_egg_scripts(dist)
        self.installed_projects[dist.key] = dist
        log.info(self.installation_report(requirement, dist, *info))
        if (dist.has_metadata('dependency_links.txt') and
            not self.no_find_links):
            self.package_index.add_find_links(
                dist.get_metadata_lines('dependency_links.txt')
            )
        if not deps and not self.always_copy:
            return
        elif requirement is not None and dist.key != requirement.key:
            log.warn("Skipping dependencies for %s", dist)
            return  # XXX this is not the distribution we were looking for
        elif requirement is None or dist not in requirement:
            # if we wound up with a different version, resolve what we've got
            distreq = dist.as_requirement()
            requirement = requirement or distreq
            requirement = Requirement(
                distreq.project_name, distreq.specs, requirement.extras
            )
        log.info("Processing dependencies for %s", requirement)
        try:
            distros = WorkingSet([]).resolve(
                [requirement], self.local_index, self.easy_install
            )
        except DistributionNotFound:
            e = sys.exc_info()[1]
            raise DistutilsError(
                "Could not find required distribution %s" % e.args
            )
        except VersionConflict:
            e = sys.exc_info()[1]
            raise DistutilsError(
                "Installed distribution %s conflicts with requirement %s"
                % e.args
            )
        if self.always_copy or self.always_copy_from:
            # Force all the relevant distros to be copied or activated
            for dist in distros:
                if dist.key not in self.installed_projects:
                    self.easy_install(dist.as_requirement())
        log.info("Finished processing dependencies for %s", requirement)

    def should_unzip(self, dist):
        if self.zip_ok is not None:
            return not self.zip_ok
        if dist.has_metadata('not-zip-safe'):
            return True
        if not dist.has_metadata('zip-safe'):
            return True
        return True

    def maybe_move(self, spec, dist_filename, setup_base):
        dst = os.path.join(self.build_directory, spec.key)
        if os.path.exists(dst):
            log.warn(
               "%r already exists in %s; build directory %s will not be kept",
               spec.key, self.build_directory, setup_base
            )
            return setup_base
        if os.path.isdir(dist_filename):
            setup_base = dist_filename
        else:
            if os.path.dirname(dist_filename)==setup_base:
                os.unlink(dist_filename)   # get it out of the tmp dir
            contents = os.listdir(setup_base)
            if len(contents)==1:
                dist_filename = os.path.join(setup_base,contents[0])
                if os.path.isdir(dist_filename):
                    # if the only thing there is a directory, move it instead
                    setup_base = dist_filename
        ensure_directory(dst); shutil.move(setup_base, dst)
        return dst

    def install_wrapper_scripts(self, dist):
        if not self.exclude_scripts:
            for args in get_script_args(dist):
                self.write_script(*args)



    def install_script(self, dist, script_name, script_text, dev_path=None):
        """Generate a legacy script wrapper and install it"""
        spec = str(dist.as_requirement())
        is_script = is_python_script(script_text, script_name)

        def get_template(filename):
            """
            There are a couple of template scripts in the package. This
            function loads one of them and prepares it for use.

            These templates use triple-quotes to escape variable
            substitutions so the scripts get the 2to3 treatment when build
            on Python 3. The templates cannot use triple-quotes naturally.
            """
            raw_bytes = resource_string('setuptools', template_name)
            template_str = raw_bytes.decode('utf-8')
            clean_template = template_str.replace('"""', '')
            return clean_template

        if is_script:
            template_name = 'script template.py'
            if dev_path:
                template_name = template_name.replace('.py', ' (dev).py')
            script_text = (get_script_header(script_text) +
                get_template(template_name) % locals())
        self.write_script(script_name, _to_ascii(script_text), 'b')

    def write_script(self, script_name, contents, mode="t", blockers=()):
        """Write an executable file to the scripts directory"""
        self.delete_blockers(   # clean up old .py/.pyw w/o a script
            [os.path.join(self.script_dir,x) for x in blockers])
        log.info("Installing %s script to %s", script_name, self.script_dir)
        target = os.path.join(self.script_dir, script_name)
        self.add_output(target)

        mask = current_umask()
        if not self.dry_run:
            ensure_directory(target)
            f = open(target,"w"+mode)
            f.write(contents)
            f.close()
<<<<<<< HEAD
            chmod(target,0x1ED) # 0755
=======
            chmod(target, 0777-mask)
>>>>>>> db678072




    def install_eggs(self, spec, dist_filename, tmpdir):
        # .egg dirs or files are already built, so just return them
        if dist_filename.lower().endswith('.egg'):
            return [self.install_egg(dist_filename, tmpdir)]
        elif dist_filename.lower().endswith('.exe'):
            return [self.install_exe(dist_filename, tmpdir)]

        # Anything else, try to extract and build
        setup_base = tmpdir
        if os.path.isfile(dist_filename) and not dist_filename.endswith('.py'):
            unpack_archive(dist_filename, tmpdir, self.unpack_progress)
        elif os.path.isdir(dist_filename):
            setup_base = os.path.abspath(dist_filename)

        if (setup_base.startswith(tmpdir)   # something we downloaded
            and self.build_directory and spec is not None
        ):
            setup_base = self.maybe_move(spec, dist_filename, setup_base)

        # Find the setup.py file
        setup_script = os.path.join(setup_base, 'setup.py')

        if not os.path.exists(setup_script):
            setups = glob(os.path.join(setup_base, '*', 'setup.py'))
            if not setups:
                raise DistutilsError(
                    "Couldn't find a setup script in %s" % os.path.abspath(dist_filename)
                )
            if len(setups)>1:
                raise DistutilsError(
                    "Multiple setup scripts in %s" % os.path.abspath(dist_filename)
                )
            setup_script = setups[0]

        # Now run it, and return the result
        if self.editable:
            log.info(self.report_editable(spec, setup_script))
            return []
        else:
            return self.build_and_install(setup_script, setup_base)

    def egg_distribution(self, egg_path):
        if os.path.isdir(egg_path):
            metadata = PathMetadata(egg_path,os.path.join(egg_path,'EGG-INFO'))
        else:
            metadata = EggMetadata(zipimport.zipimporter(egg_path))
        return Distribution.from_filename(egg_path,metadata=metadata)

    def install_egg(self, egg_path, tmpdir):
        destination = os.path.join(self.install_dir,os.path.basename(egg_path))
        destination = os.path.abspath(destination)
        if not self.dry_run:
            ensure_directory(destination)

        dist = self.egg_distribution(egg_path)
        self.check_conflicts(dist)
        if not samefile(egg_path, destination):
            if os.path.isdir(destination) and not os.path.islink(destination):
                dir_util.remove_tree(destination, dry_run=self.dry_run)
            elif os.path.exists(destination):
                self.execute(os.unlink,(destination,),"Removing "+destination)
            uncache_zipdir(destination)
            if os.path.isdir(egg_path):
                if egg_path.startswith(tmpdir):
                    f,m = shutil.move, "Moving"
                else:
                    f,m = shutil.copytree, "Copying"
            elif self.should_unzip(dist):
                self.mkpath(destination)
                f,m = self.unpack_and_compile, "Extracting"
            elif egg_path.startswith(tmpdir):
                f,m = shutil.move, "Moving"
            else:
                f,m = shutil.copy2, "Copying"

            self.execute(f, (egg_path, destination),
                (m+" %s to %s") %
                (os.path.basename(egg_path),os.path.dirname(destination)))

        self.add_output(destination)
        return self.egg_distribution(destination)

    def install_exe(self, dist_filename, tmpdir):
        # See if it's valid, get data
        cfg = extract_wininst_cfg(dist_filename)
        if cfg is None:
            raise DistutilsError(
                "%s is not a valid distutils Windows .exe" % dist_filename
            )
        # Create a dummy distribution object until we build the real distro
        dist = Distribution(None,
            project_name=cfg.get('metadata','name'),
            version=cfg.get('metadata','version'), platform=get_platform()
        )

        # Convert the .exe to an unpacked egg
        egg_path = dist.location = os.path.join(tmpdir, dist.egg_name()+'.egg')
        egg_tmp  = egg_path+'.tmp'
        egg_info = os.path.join(egg_tmp, 'EGG-INFO')
        pkg_inf = os.path.join(egg_info, 'PKG-INFO')
        ensure_directory(pkg_inf)   # make sure EGG-INFO dir exists
        dist._provider = PathMetadata(egg_tmp, egg_info)    # XXX
        self.exe_to_egg(dist_filename, egg_tmp)

        # Write EGG-INFO/PKG-INFO
        if not os.path.exists(pkg_inf):
            f = open(pkg_inf,'w')
            f.write('Metadata-Version: 1.0\n')
            for k,v in cfg.items('metadata'):
                if k != 'target_version':
                    f.write('%s: %s\n' % (k.replace('_','-').title(), v))
            f.close()
        script_dir = os.path.join(egg_info,'scripts')
        self.delete_blockers(   # delete entry-point scripts to avoid duping
            [os.path.join(script_dir,args[0]) for args in get_script_args(dist)]
        )
        # Build .egg file from tmpdir
        bdist_egg.make_zipfile(
            egg_path, egg_tmp, verbose=self.verbose, dry_run=self.dry_run
        )
        # install the .egg
        return self.install_egg(egg_path, tmpdir)

    def exe_to_egg(self, dist_filename, egg_tmp):
        """Extract a bdist_wininst to the directories an egg would use"""
        # Check for .pth file and set up prefix translations
        prefixes = get_exe_prefixes(dist_filename)
        to_compile = []
        native_libs = []
        top_level = {}
        def process(src,dst):
            s = src.lower()
            for old,new in prefixes:
                if s.startswith(old):
                    src = new+src[len(old):]
                    parts = src.split('/')
                    dst = os.path.join(egg_tmp, *parts)
                    dl = dst.lower()
                    if dl.endswith('.pyd') or dl.endswith('.dll'):
                        parts[-1] = bdist_egg.strip_module(parts[-1])
                        top_level[os.path.splitext(parts[0])[0]] = 1
                        native_libs.append(src)
                    elif dl.endswith('.py') and old!='SCRIPTS/':
                        top_level[os.path.splitext(parts[0])[0]] = 1
                        to_compile.append(dst)
                    return dst
            if not src.endswith('.pth'):
                log.warn("WARNING: can't process %s", src)
            return None
        # extract, tracking .pyd/.dll->native_libs and .py -> to_compile
        unpack_archive(dist_filename, egg_tmp, process)
        stubs = []
        for res in native_libs:
            if res.lower().endswith('.pyd'):    # create stubs for .pyd's
                parts = res.split('/')
                resource = parts[-1]
                parts[-1] = bdist_egg.strip_module(parts[-1])+'.py'
                pyfile = os.path.join(egg_tmp, *parts)
                to_compile.append(pyfile); stubs.append(pyfile)
                bdist_egg.write_stub(resource, pyfile)
        self.byte_compile(to_compile)   # compile .py's
        bdist_egg.write_safety_flag(os.path.join(egg_tmp,'EGG-INFO'),
            bdist_egg.analyze_egg(egg_tmp, stubs))  # write zip-safety flag

        for name in 'top_level','native_libs':
            if locals()[name]:
                txt = os.path.join(egg_tmp, 'EGG-INFO', name+'.txt')
                if not os.path.exists(txt):
                    f = open(txt,'w')
                    f.write('\n'.join(locals()[name])+'\n')
                    f.close()

    def check_conflicts(self, dist):
        """Verify that there are no conflicting "old-style" packages"""

        return dist     # XXX temporarily disable until new strategy is stable
        from imp import find_module, get_suffixes
        from glob import glob

        blockers = []
        names = dict.fromkeys(dist._get_metadata('top_level.txt')) # XXX private attr

        exts = {'.pyc':1, '.pyo':1}     # get_suffixes() might leave one out
        for ext,mode,typ in get_suffixes():
            exts[ext] = 1

        for path,files in expand_paths([self.install_dir]+self.all_site_dirs):
            for filename in files:
                base,ext = os.path.splitext(filename)
                if base in names:
                    if not ext:
                        # no extension, check for package
                        try:
                            f, filename, descr = find_module(base, [path])
                        except ImportError:
                            continue
                        else:
                            if f: f.close()
                            if filename not in blockers:
                                blockers.append(filename)
                    elif ext in exts and base!='site':  # XXX ugh
                        blockers.append(os.path.join(path,filename))
        if blockers:
            self.found_conflicts(dist, blockers)

        return dist

    def found_conflicts(self, dist, blockers):
        if self.delete_conflicting:
            log.warn("Attempting to delete conflicting packages:")
            return self.delete_blockers(blockers)

        msg = """\
-------------------------------------------------------------------------
CONFLICT WARNING:

The following modules or packages have the same names as modules or
packages being installed, and will be *before* the installed packages in
Python's search path.  You MUST remove all of the relevant files and
directories before you will be able to use the package(s) you are
installing:

   %s

""" % '\n   '.join(blockers)

        if self.ignore_conflicts_at_my_risk:
            msg += """\
(Note: you can run EasyInstall on '%s' with the
--delete-conflicting option to attempt deletion of the above files
and/or directories.)
""" % dist.project_name
        else:
            msg += """\
Note: you can attempt this installation again with EasyInstall, and use
either the --delete-conflicting (-D) option or the
--ignore-conflicts-at-my-risk option, to either delete the above files
and directories, or to ignore the conflicts, respectively.  Note that if
you ignore the conflicts, the installed package(s) may not work.
"""
        msg += """\
-------------------------------------------------------------------------
"""
        sys.stderr.write(msg)
        sys.stderr.flush()
        if not self.ignore_conflicts_at_my_risk:
            raise DistutilsError("Installation aborted due to conflicts")

    def installation_report(self, req, dist, what="Installed"):
        """Helpful installation message for display to package users"""
        msg = "\n%(what)s %(eggloc)s%(extras)s"
        if self.multi_version and not self.no_report:
            msg += """

Because this distribution was installed --multi-version, before you can
import modules from this package in an application, you will need to
'import pkg_resources' and then use a 'require()' call similar to one of
these examples, in order to select the desired version:

    pkg_resources.require("%(name)s")  # latest installed version
    pkg_resources.require("%(name)s==%(version)s")  # this exact version
    pkg_resources.require("%(name)s>=%(version)s")  # this version or higher
"""
            if self.install_dir not in map(normalize_path,sys.path):
                msg += """

Note also that the installation directory must be on sys.path at runtime for
this to work.  (e.g. by being the application's script directory, by being on
PYTHONPATH, or by being added to sys.path by your code.)
"""
        eggloc = dist.location
        name = dist.project_name
        version = dist.version
        extras = '' # TODO: self.report_extras(req, dist)
        return msg % locals()

    def report_editable(self, spec, setup_script):
        dirname = os.path.dirname(setup_script)
        python = sys.executable
        return """\nExtracted editable version of %(spec)s to %(dirname)s

If it uses setuptools in its setup script, you can activate it in
"development" mode by going to that directory and running::

    %(python)s setup.py develop

See the setuptools documentation for the "develop" command for more info.
""" % locals()

    def run_setup(self, setup_script, setup_base, args):
        sys.modules.setdefault('distutils.command.bdist_egg', bdist_egg)
        sys.modules.setdefault('distutils.command.egg_info', egg_info)

        args = list(args)
        if self.verbose>2:
            v = 'v' * (self.verbose - 1)
            args.insert(0,'-'+v)
        elif self.verbose<2:
            args.insert(0,'-q')
        if self.dry_run:
            args.insert(0,'-n')
        log.info(
            "Running %s %s", setup_script[len(setup_base)+1:], ' '.join(args)
        )
        try:
            run_setup(setup_script, args)
        except SystemExit:
            v = sys.exc_info()[1]
            raise DistutilsError("Setup script exited with %s" % (v.args[0],))

    def build_and_install(self, setup_script, setup_base):
        args = ['bdist_egg', '--dist-dir']

        dist_dir = tempfile.mkdtemp(
            prefix='egg-dist-tmp-', dir=os.path.dirname(setup_script)
        )
        try:
            self._set_fetcher_options(os.path.dirname(setup_script))
            args.append(dist_dir)

            self.run_setup(setup_script, setup_base, args)
            all_eggs = Environment([dist_dir])
            eggs = []
            for key in all_eggs:
                for dist in all_eggs[key]:
                    eggs.append(self.install_egg(dist.location, setup_base))
            if not eggs and not self.dry_run:
                log.warn("No eggs found in %s (setup script problem?)",
                    dist_dir)
            return eggs
        finally:
            rmtree(dist_dir)
            log.set_verbosity(self.verbose) # restore our log verbosity

    def _set_fetcher_options(self, base):
        """
        When easy_install is about to run bdist_egg on a source dist, that
        source dist might have 'setup_requires' directives, requiring
        additional fetching. Ensure the fetcher options given to easy_install
        are available to that command as well.
        """
        # find the fetch options from easy_install and write them out
        #  to the setup.cfg file.
        ei_opts = self.distribution.get_option_dict('easy_install').copy()
        fetch_directives = (
            'find_links', 'site_dirs', 'index_url', 'optimize',
            'site_dirs', 'allow_hosts',
        )
        fetch_options = {}
        for key, val in ei_opts.iteritems():
            if key not in fetch_directives: continue
            fetch_options[key.replace('_', '-')] = val[1]
        # create a settings dictionary suitable for `edit_config`
        settings = dict(easy_install=fetch_options)
        cfg_filename = os.path.join(base, 'setup.cfg')
        setopt.edit_config(cfg_filename, settings)


    def update_pth(self,dist):
        if self.pth_file is None:
            return

        for d in self.pth_file[dist.key]:    # drop old entries
            if self.multi_version or d.location != dist.location:
                log.info("Removing %s from easy-install.pth file", d)
                self.pth_file.remove(d)
                if d.location in self.shadow_path:
                    self.shadow_path.remove(d.location)

        if not self.multi_version:
            if dist.location in self.pth_file.paths:
                log.info(
                    "%s is already the active version in easy-install.pth",
                    dist
                )
            else:
                log.info("Adding %s to easy-install.pth file", dist)
                self.pth_file.add(dist) # add new entry
                if dist.location not in self.shadow_path:
                    self.shadow_path.append(dist.location)

        if not self.dry_run:

            self.pth_file.save()
            if dist.key=='distribute':
                # Ensure that setuptools itself never becomes unavailable!
                # XXX should this check for latest version?
                filename = os.path.join(self.install_dir,'setuptools.pth')
                if os.path.islink(filename): os.unlink(filename)
                f = open(filename, 'wt')
                f.write(self.pth_file.make_relative(dist.location)+'\n')
                f.close()

    def unpack_progress(self, src, dst):
        # Progress filter for unpacking
        log.debug("Unpacking %s to %s", src, dst)
        return dst     # only unpack-and-compile skips files for dry run

    def unpack_and_compile(self, egg_path, destination):
        to_compile = []; to_chmod = []

        def pf(src,dst):
            if dst.endswith('.py') and not src.startswith('EGG-INFO/'):
                to_compile.append(dst)
                to_chmod.append(dst)
            elif dst.endswith('.dll') or dst.endswith('.so'):
                to_chmod.append(dst)
            self.unpack_progress(src,dst)
            return not self.dry_run and dst or None

        unpack_archive(egg_path, destination, pf)
        self.byte_compile(to_compile)
        if not self.dry_run:
            for f in to_chmod:
                mode = ((os.stat(f)[stat.ST_MODE]) | 0x16D) & 0xFED  # 0555, 07755
                chmod(f, mode)

    def byte_compile(self, to_compile):
        if _dont_write_bytecode:
            self.warn('byte-compiling is disabled, skipping.')
            return

        from distutils.util import byte_compile
        try:
            # try to make the byte compile messages quieter
            log.set_verbosity(self.verbose - 1)

            byte_compile(to_compile, optimize=0, force=1, dry_run=self.dry_run)
            if self.optimize:
                byte_compile(
                    to_compile, optimize=self.optimize, force=1,
                    dry_run=self.dry_run
                )
        finally:
            log.set_verbosity(self.verbose)     # restore original verbosity








    def no_default_version_msg(self):
        return """bad install directory or PYTHONPATH

You are attempting to install a package to a directory that is not
on PYTHONPATH and which Python does not read ".pth" files from.  The
installation directory you specified (via --install-dir, --prefix, or
the distutils default setting) was:

    %s

and your PYTHONPATH environment variable currently contains:

    %r

Here are some of your options for correcting the problem:

* You can choose a different installation directory, i.e., one that is
  on PYTHONPATH or supports .pth files

* You can add the installation directory to the PYTHONPATH environment
  variable.  (It must then also be on PYTHONPATH whenever you run
  Python and want to use the package(s) you are installing.)

* You can set up the installation directory to support ".pth" files by
  using one of the approaches described here:

  http://packages.python.org/distribute/easy_install.html#custom-installation-locations

Please make the appropriate changes for your system and try again.""" % (
        self.install_dir, os.environ.get('PYTHONPATH','')
    )










    def install_site_py(self):
        """Make sure there's a site.py in the target dir, if needed"""

        if self.sitepy_installed:
            return  # already did it, or don't need to

        sitepy = os.path.join(self.install_dir, "site.py")
        source = resource_string(Requirement.parse("distribute"), "site.py")
        current = ""

        if os.path.exists(sitepy):
            log.debug("Checking existing site.py in %s", self.install_dir)
            f = open(sitepy,'rb')
            current = f.read()
            # we want str, not bytes
            if sys.version_info >= (3,):
                current = current.decode()

            f.close()
            if not current.startswith('def __boot():'):
                raise DistutilsError(
                    "%s is not a setuptools-generated site.py; please"
                    " remove it." % sitepy
                )

        if current != source:
            log.info("Creating %s", sitepy)
            if not self.dry_run:
                ensure_directory(sitepy)
                f = open(sitepy,'wb')
                f.write(source)
                f.close()
            self.byte_compile([sitepy])

        self.sitepy_installed = True




    def create_home_path(self):
        """Create directories under ~."""
        if not self.user:
            return
        home = convert_path(os.path.expanduser("~"))
        for name, path in iteritems(self.config_vars):
            if path.startswith(home) and not os.path.isdir(path):
                self.debug_print("os.makedirs('%s', 0700)" % path)
                os.makedirs(path, 0x1C0)    # 0700







    INSTALL_SCHEMES = dict(
        posix = dict(
            install_dir = '$base/lib/python$py_version_short/site-packages',
            script_dir  = '$base/bin',
        ),
    )

    DEFAULT_SCHEME = dict(
        install_dir = '$base/Lib/site-packages',
        script_dir  = '$base/Scripts',
    )

    def _expand(self, *attrs):
        config_vars = self.get_finalized_command('install').config_vars

        if self.prefix:
            # Set default install_dir/scripts from --prefix
            config_vars = config_vars.copy()
            config_vars['base'] = self.prefix
            scheme = self.INSTALL_SCHEMES.get(os.name,self.DEFAULT_SCHEME)
            for attr,val in scheme.items():
                if getattr(self,attr,None) is None:
                    setattr(self,attr,val)

        from distutils.util import subst_vars
        for attr in attrs:
            val = getattr(self, attr)
            if val is not None:
                val = subst_vars(val, config_vars)
                if os.name == 'posix':
                    val = os.path.expanduser(val)
                setattr(self, attr, val)









def get_site_dirs():
    # return a list of 'site' dirs
    sitedirs = [_f for _f in os.environ.get('PYTHONPATH',
                                            '').split(os.pathsep) if _f]
    prefixes = [sys.prefix]
    if sys.exec_prefix != sys.prefix:
        prefixes.append(sys.exec_prefix)
    for prefix in prefixes:
        if prefix:
            if sys.platform in ('os2emx', 'riscos'):
                sitedirs.append(os.path.join(prefix, "Lib", "site-packages"))
            elif os.sep == '/':
                sitedirs.extend([os.path.join(prefix,
                                         "lib",
                                         "python" + sys.version[:3],
                                         "site-packages"),
                            os.path.join(prefix, "lib", "site-python")])
            else:
                sitedirs.extend(
                    [prefix, os.path.join(prefix, "lib", "site-packages")]
                )
            if sys.platform == 'darwin':
                # for framework builds *only* we add the standard Apple
                # locations. Currently only per-user, but /Library and
                # /Network/Library could be added too
                if 'Python.framework' in prefix:
                    home = os.environ.get('HOME')
                    if home:
                        sitedirs.append(
                            os.path.join(home,
                                         'Library',
                                         'Python',
                                         sys.version[:3],
                                         'site-packages'))
    for plat_specific in (0,1):
        site_lib = get_python_lib(plat_specific)
        if site_lib not in sitedirs: sitedirs.append(site_lib)

    if HAS_USER_SITE:
        sitedirs.append(site.USER_SITE)

    sitedirs = list(map(normalize_path, sitedirs))

    return sitedirs


def expand_paths(inputs):
    """Yield sys.path directories that might contain "old-style" packages"""

    seen = {}

    for dirname in inputs:
        dirname = normalize_path(dirname)
        if dirname in seen:
            continue

        seen[dirname] = 1
        if not os.path.isdir(dirname):
            continue

        files = os.listdir(dirname)
        yield dirname, files

        for name in files:
            if not name.endswith('.pth'):
                # We only care about the .pth files
                continue
            if name in ('easy-install.pth','setuptools.pth'):
                # Ignore .pth files that we control
                continue

            # Read the .pth file
            f = open(os.path.join(dirname,name))
            lines = list(yield_lines(f))
            f.close()

            # Yield existing non-dupe, non-import directory lines from it
            for line in lines:
                if not line.startswith("import"):
                    line = normalize_path(line.rstrip())
                    if line not in seen:
                        seen[line] = 1
                        if not os.path.isdir(line):
                            continue
                        yield line, os.listdir(line)


def extract_wininst_cfg(dist_filename):
    """Extract configuration data from a bdist_wininst .exe

    Returns a ConfigParser.RawConfigParser, or None
    """
    f = open(dist_filename,'rb')
    try:
        endrec = zipfile._EndRecData(f)
        if endrec is None:
            return None

        prepended = (endrec[9] - endrec[5]) - endrec[6]
        if prepended < 12:  # no wininst data here
            return None
        f.seek(prepended-12)

        from setuptools.compat import StringIO, ConfigParser
        import struct
        tag, cfglen, bmlen = struct.unpack("<iii",f.read(12))
        if tag not in (0x1234567A, 0x1234567B):
            return None     # not a valid tag

        f.seek(prepended-(12+cfglen))
        cfg = ConfigParser.RawConfigParser({'version':'','target_version':''})
        try:
<<<<<<< HEAD
            cfg.readfp(StringIO(f.read(cfglen).split(chr(0),1)[0]))
=======
            part = f.read(cfglen)
            # part is in bytes, but we need to read up to the first null
            #  byte.
            if sys.version_info >= (2,6):
                null_byte = bytes([0])
            else:
                null_byte = chr(0)
            config = part.split(null_byte, 1)[0]
            # Now the config is in bytes, but on Python 3, it must be
            #  unicode for the RawConfigParser, so decode it. Is this the
            #  right encoding?
            config = config.decode('ascii')
            cfg.readfp(StringIO.StringIO(config))
>>>>>>> db678072
        except ConfigParser.Error:
            return None
        if not cfg.has_section('metadata') or not cfg.has_section('Setup'):
            return None
        return cfg

    finally:
        f.close()








def get_exe_prefixes(exe_filename):
    """Get exe->egg path translations for a given .exe file"""

    prefixes = [
        ('PURELIB/', ''), ('PLATLIB/pywin32_system32', ''),
        ('PLATLIB/', ''),
        ('SCRIPTS/', 'EGG-INFO/scripts/'),
        ('DATA/LIB/site-packages', ''),
    ]
    z = zipfile.ZipFile(exe_filename)
    try:
        for info in z.infolist():
            name = info.filename
            parts = name.split('/')
            if len(parts)==3 and parts[2]=='PKG-INFO':
                if parts[1].endswith('.egg-info'):
                    prefixes.insert(0,('/'.join(parts[:2]), 'EGG-INFO/'))
                    break
            if len(parts) != 2 or not name.endswith('.pth'):
                continue
            if name.endswith('-nspkg.pth'):
                continue
            if parts[0].upper() in ('PURELIB','PLATLIB'):
                for pth in yield_lines(z.read(name)):
                    pth = pth.strip().replace('\\','/')
                    if not pth.startswith('import'):
                        prefixes.append((('%s/%s/' % (parts[0],pth)), ''))
    finally:
        z.close()
    prefixes = [(x.lower(),y) for x, y in prefixes]
    prefixes.sort(); prefixes.reverse()
    return prefixes


def parse_requirement_arg(spec):
    try:
        return Requirement.parse(spec)
    except ValueError:
        raise DistutilsError(
            "Not a URL, existing file, or requirement spec: %r" % (spec,)
        )

class PthDistributions(Environment):
    """A .pth file with Distribution paths in it"""

    dirty = False

    def __init__(self, filename, sitedirs=()):
        self.filename = filename
        self.sitedirs = list(map(normalize_path, sitedirs))
        self.basedir = normalize_path(os.path.dirname(self.filename))
        self._load(); Environment.__init__(self, [], None, None)
        for path in yield_lines(self.paths):
            list(map(self.add, find_distributions(path, True)))

    def _load(self):
        self.paths = []
        saw_import = False
        seen = dict.fromkeys(self.sitedirs)
        if os.path.isfile(self.filename):
            f = open(self.filename,'rt')
            for line in f:
                if line.startswith('import'):
                    saw_import = True
                    continue
                path = line.rstrip()
                self.paths.append(path)
                if not path.strip() or path.strip().startswith('#'):
                    continue
                # skip non-existent paths, in case somebody deleted a package
                # manually, and duplicate paths as well
                path = self.paths[-1] = normalize_path(
                    os.path.join(self.basedir,path)
                )
                if not os.path.exists(path) or path in seen:
                    self.paths.pop()    # skip it
                    self.dirty = True   # we cleaned up, so we're dirty now :)
                    continue
                seen[path] = 1
            f.close()

        if self.paths and not saw_import:
            self.dirty = True   # ensure anything we touch has import wrappers
        while self.paths and not self.paths[-1].strip():
            self.paths.pop()

    def save(self):
        """Write changed .pth file back to disk"""
        if not self.dirty:
            return

        data = '\n'.join(map(self.make_relative,self.paths))
        if data:
            log.debug("Saving %s", self.filename)
            data = (
                "import sys; sys.__plen = len(sys.path)\n"
                "%s\n"
                "import sys; new=sys.path[sys.__plen:];"
                " del sys.path[sys.__plen:];"
                " p=getattr(sys,'__egginsert',0); sys.path[p:p]=new;"
                " sys.__egginsert = p+len(new)\n"
            ) % data

            if os.path.islink(self.filename):
                os.unlink(self.filename)
            f = open(self.filename,'wt')
            f.write(data); f.close()

        elif os.path.exists(self.filename):
            log.debug("Deleting empty %s", self.filename)
            os.unlink(self.filename)

        self.dirty = False

    def add(self,dist):
        """Add `dist` to the distribution map"""
        if (dist.location not in self.paths and (
                dist.location not in self.sitedirs or
                dist.location == os.getcwd() #account for '.' being in PYTHONPATH
                )):
            self.paths.append(dist.location)
            self.dirty = True
        Environment.add(self,dist)

    def remove(self,dist):
        """Remove `dist` from the distribution map"""
        while dist.location in self.paths:
            self.paths.remove(dist.location); self.dirty = True
        Environment.remove(self,dist)


    def make_relative(self,path):
        npath, last = os.path.split(normalize_path(path))
        baselen = len(self.basedir)
        parts = [last]
        sep = os.altsep=='/' and '/' or os.sep
        while len(npath)>=baselen:
            if npath==self.basedir:
                parts.append(os.curdir)
                parts.reverse()
                return sep.join(parts)
            npath, last = os.path.split(npath)
            parts.append(last)
        else:
            return path

def get_script_header(script_text, executable=sys_executable, wininst=False):
    """Create a #! line, getting options (if any) from script_text"""
    from distutils.command.build_scripts import first_line_re

    # first_line_re in Python >=3.1.4 and >=3.2.1 is a bytes pattern.
    if not isinstance(first_line_re.pattern, str):
        first_line_re = re.compile(first_line_re.pattern.decode())

    first = (script_text+'\n').splitlines()[0]
    match = first_line_re.match(first)
    options = ''
    if match:
        options = match.group(1) or ''
        if options: options = ' '+options
    if wininst:
        executable = "python.exe"
    else:
        executable = nt_quote_arg(executable)
    hdr = "#!%(executable)s%(options)s\n" % locals()
    if not isascii(hdr):
        # Non-ascii path to sys.executable, use -x to prevent warnings
        if options:
            if options.strip().startswith('-'):
                options = ' -x'+options.strip()[1:]
            # else: punt, we can't do it, let the warning happen anyway
        else:
            options = ' -x'
    executable = fix_jython_executable(executable, options)
    hdr = "#!%(executable)s%(options)s\n" % locals()
    return hdr

def auto_chmod(func, arg, exc):
    if func is os.remove and os.name=='nt':
        chmod(arg, stat.S_IWRITE)
        return func(arg)
    exc = sys.exc_info()
    raise exc[0](exc[1][0], exc[1][1] + (" %s %s" % (func,arg)))

def uncache_zipdir(path):
    """Ensure that the importer caches dont have stale info for `path`"""
    from zipimport import _zip_directory_cache as zdc
    _uncache(path, zdc)
    _uncache(path, sys.path_importer_cache)

def _uncache(path, cache):
    if path in cache:
        del cache[path]
    else:
        path = normalize_path(path)
        for p in cache:
            if normalize_path(p)==path:
                del cache[p]
                return

def is_python(text, filename='<string>'):
    "Is this string a valid Python script?"
    try:
        compile(text, filename, 'exec')
    except (SyntaxError, TypeError):
        return False
    else:
        return True

def is_sh(executable):
    """Determine if the specified executable is a .sh (contains a #! line)"""
    try:
        fp = open(executable)
        magic = fp.read(2)
        fp.close()
    except (OSError,IOError): return executable
    return magic == '#!'

def nt_quote_arg(arg):
    """Quote a command line argument according to Windows parsing rules"""

    result = []
    needquote = False
    nb = 0

    needquote = (" " in arg) or ("\t" in arg)
    if needquote:
        result.append('"')

    for c in arg:
        if c == '\\':
            nb += 1
        elif c == '"':
            # double preceding backslashes, then add a \"
            result.append('\\' * (nb*2) + '\\"')
            nb = 0
        else:
            if nb:
                result.append('\\' * nb)
                nb = 0
            result.append(c)

    if nb:
        result.append('\\' * nb)

    if needquote:
        result.append('\\' * nb)    # double the trailing backslashes
        result.append('"')

    return ''.join(result)









def is_python_script(script_text, filename):
    """Is this text, as a whole, a Python script? (as opposed to shell/bat/etc.
    """
    if filename.endswith('.py') or filename.endswith('.pyw'):
        return True     # extension says it's Python
    if is_python(script_text, filename):
        return True     # it's syntactically valid Python
    if script_text.startswith('#!'):
        # It begins with a '#!' line, so check if 'python' is in it somewhere
        return 'python' in script_text.splitlines()[0].lower()

    return False    # Not any Python I can recognize

try:
    from os import chmod as _chmod
except ImportError:
    # Jython compatibility
    def _chmod(*args): pass

def chmod(path, mode):
    log.debug("changing mode of %s to %o", path, mode)
    try:
        _chmod(path, mode)
    except os.error:
        e = sys.exc_info()[1]
        log.debug("chmod failed: %s", e)

def fix_jython_executable(executable, options):
    if sys.platform.startswith('java') and is_sh(executable):
        # Workaround Jython's sys.executable being a .sh (an invalid
        # shebang line interpreter)
        if options:
            # Can't apply the workaround, leave it broken
            log.warn("WARNING: Unable to adapt shebang line for Jython,"
                             " the following script is NOT executable\n"
                     "         see http://bugs.jython.org/issue1112 for"
                             " more information.")
        else:
            return '/usr/bin/env %s' % executable
    return executable


def get_script_args(dist, executable=sys_executable, wininst=False):
    """Yield write_script() argument tuples for a distribution's entrypoints"""
    spec = str(dist.as_requirement())
    header = get_script_header("", executable, wininst)
    for group in 'console_scripts', 'gui_scripts':
        for name, ep in dist.get_entry_map(group).items():
            script_text = (
                "# EASY-INSTALL-ENTRY-SCRIPT: %(spec)r,%(group)r,%(name)r\n"
                "__requires__ = %(spec)r\n"
                "import sys\n"
                "from pkg_resources import load_entry_point\n"
                "\n"
                "if __name__ == '__main__':"
                "\n"
                "    sys.exit(\n"
                "        load_entry_point(%(spec)r, %(group)r, %(name)r)()\n"
                "    )\n"
            ) % locals()
            if sys.platform=='win32' or wininst:
                # On Windows/wininst, add a .py extension and an .exe launcher
                if group=='gui_scripts':
                    ext, launcher = '-script.pyw', 'gui.exe'
                    old = ['.pyw']
                    new_header = re.sub('(?i)python.exe','pythonw.exe',header)
                else:
                    ext, launcher = '-script.py', 'cli.exe'
                    old = ['.py','.pyc','.pyo']
                    new_header = re.sub('(?i)pythonw.exe','python.exe',header)
                if is_64bit():
                    launcher = launcher.replace(".", "-64.")
                else:
                    launcher = launcher.replace(".", "-32.")
                if os.path.exists(new_header[2:-1]) or sys.platform!='win32':
                    hdr = new_header
                else:
                    hdr = header
                yield (name+ext, hdr+script_text, 't', [name+x for x in old])
                yield (
                    name+'.exe', resource_string('setuptools', launcher),
                    'b' # write in binary mode
                )
            else:
                # On other platforms, we assume the right thing to do is to
                # just write the stub with no extension.
                yield (name, header+script_text)

def rmtree(path, ignore_errors=False, onerror=auto_chmod):
    """Recursively delete a directory tree.

    This code is taken from the Python 2.4 version of 'shutil', because
    the 2.3 version doesn't really work right.
    """
    if ignore_errors:
        def onerror(*args):
            pass
    elif onerror is None:
        def onerror(*args):
            raise
    names = []
    try:
        names = os.listdir(path)
    except os.error:
        onerror(os.listdir, path, sys.exc_info())
    for name in names:
        fullname = os.path.join(path, name)
        try:
            mode = os.lstat(fullname).st_mode
        except os.error:
            mode = 0
        if stat.S_ISDIR(mode):
            rmtree(fullname, ignore_errors, onerror)
        else:
            try:
                os.remove(fullname)
            except os.error:
                onerror(os.remove, fullname, sys.exc_info())
    try:
        os.rmdir(path)
    except os.error:
        onerror(os.rmdir, path, sys.exc_info())

def current_umask():
    tmp = os.umask(022)
    os.umask(tmp)
    return tmp

def bootstrap():
    # This function is called when setuptools*.egg is run using /bin/sh
    import setuptools; argv0 = os.path.dirname(setuptools.__path__[0])
    sys.argv[0] = argv0; sys.argv.append(argv0); main()

def main(argv=None, **kw):
    from setuptools import setup
    from setuptools.dist import Distribution
    import distutils.core

    USAGE = """\
usage: %(script)s [options] requirement_or_url ...
   or: %(script)s --help
"""

    def gen_usage (script_name):
        script = os.path.basename(script_name)
        return USAGE % vars()

    def with_ei_usage(f):
        old_gen_usage = distutils.core.gen_usage
        try:
            distutils.core.gen_usage = gen_usage
            return f()
        finally:
            distutils.core.gen_usage = old_gen_usage

    class DistributionWithoutHelpCommands(Distribution):
        common_usage = ""

        def _show_help(self,*args,**kw):
            with_ei_usage(lambda: Distribution._show_help(self,*args,**kw))

        def find_config_files(self):
            files = Distribution.find_config_files(self)
            if 'setup.cfg' in files:
                files.remove('setup.cfg')
            return files

    if argv is None:
        argv = sys.argv[1:]

    with_ei_usage(lambda:
        setup(
            script_args = ['-q','easy_install', '-v']+argv,
            script_name = sys.argv[0] or 'easy_install',
            distclass=DistributionWithoutHelpCommands, **kw
        )
    )



<|MERGE_RESOLUTION|>--- conflicted
+++ resolved
@@ -779,11 +779,7 @@
             f = open(target,"w"+mode)
             f.write(contents)
             f.close()
-<<<<<<< HEAD
-            chmod(target,0x1ED) # 0755
-=======
-            chmod(target, 0777-mask)
->>>>>>> db678072
+            chmod(target, 0x1FF-mask) # 0777
 
 
 
@@ -1480,9 +1476,6 @@
         f.seek(prepended-(12+cfglen))
         cfg = ConfigParser.RawConfigParser({'version':'','target_version':''})
         try:
-<<<<<<< HEAD
-            cfg.readfp(StringIO(f.read(cfglen).split(chr(0),1)[0]))
-=======
             part = f.read(cfglen)
             # part is in bytes, but we need to read up to the first null
             #  byte.
@@ -1495,8 +1488,7 @@
             #  unicode for the RawConfigParser, so decode it. Is this the
             #  right encoding?
             config = config.decode('ascii')
-            cfg.readfp(StringIO.StringIO(config))
->>>>>>> db678072
+            cfg.readfp(StringIO(config))
         except ConfigParser.Error:
             return None
         if not cfg.has_section('metadata') or not cfg.has_section('Setup'):
