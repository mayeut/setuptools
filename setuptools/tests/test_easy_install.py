# -*- coding: utf-8 -*-

"""Easy install Tests
"""
from __future__ import absolute_import

import sys
import os
import tempfile
import site
import contextlib
import tarfile
import logging
import itertools
import distutils.errors
import io
<<<<<<< HEAD
from unittest import mock
=======
import zipfile
>>>>>>> 35ea365b

import time
from setuptools.extern.six.moves import urllib

import pytest

from setuptools import sandbox
from setuptools.sandbox import run_setup
import setuptools.command.easy_install as ei
from setuptools.command.easy_install import PthDistributions
from setuptools.command import easy_install as easy_install_pkg
from setuptools.dist import Distribution
from pkg_resources import normalize_path, working_set
from pkg_resources import Distribution as PRDistribution
import setuptools.tests.server
import pkg_resources

from .py26compat import tarfile_open
from . import contexts
from .textwrap import DALS


class FakeDist(object):

    def get_entry_map(self, group):
        if group != 'console_scripts':
            return {}
        return {'name': 'ep'}

    def as_requirement(self):
        return 'spec'


SETUP_PY = DALS("""
    from setuptools import setup

    setup(name='foo')
    """)


class TestEasyInstallTest:

    def test_install_site_py(self, tmpdir):
        dist = Distribution()
        cmd = ei.easy_install(dist)
        cmd.sitepy_installed = False
        cmd.install_dir = str(tmpdir)
        cmd.install_site_py()
        assert (tmpdir / 'site.py').exists()

    def test_get_script_args(self):
        header = ei.CommandSpec.best().from_environment().as_header()
        expected = header + DALS("""
            # EASY-INSTALL-ENTRY-SCRIPT: 'spec','console_scripts','name'
            __requires__ = 'spec'
            import re
            import sys
            from pkg_resources import load_entry_point

            if __name__ == '__main__':
                sys.argv[0] = re.sub(r'(-script\.pyw?|\.exe)?$', '', sys.argv[0])
                sys.exit(
                    load_entry_point('spec', 'console_scripts', 'name')()
                )
            """)
        dist = FakeDist()

        args = next(ei.ScriptWriter.get_args(dist))
        name, script = itertools.islice(args, 2)

        assert script == expected

    def test_no_find_links(self):
        # new option '--no-find-links', that blocks find-links added at
        # the project level
        dist = Distribution()
        cmd = ei.easy_install(dist)
        cmd.check_pth_processing = lambda: True
        cmd.no_find_links = True
        cmd.find_links = ['link1', 'link2']
        cmd.install_dir = os.path.join(tempfile.mkdtemp(), 'ok')
        cmd.args = ['ok']
        cmd.ensure_finalized()
        assert cmd.package_index.scanned_urls == {}

        # let's try without it (default behavior)
        cmd = ei.easy_install(dist)
        cmd.check_pth_processing = lambda: True
        cmd.find_links = ['link1', 'link2']
        cmd.install_dir = os.path.join(tempfile.mkdtemp(), 'ok')
        cmd.args = ['ok']
        cmd.ensure_finalized()
        keys = sorted(cmd.package_index.scanned_urls.keys())
        assert keys == ['link1', 'link2']

    def test_write_exception(self):
        """
        Test that `cant_write_to_target` is rendered as a DistutilsError.
        """
        dist = Distribution()
        cmd = ei.easy_install(dist)
        cmd.install_dir = os.getcwd()
        with pytest.raises(distutils.errors.DistutilsError):
            cmd.cant_write_to_target()

    def test_all_site_dirs(self, monkeypatch):
        """
        get_site_dirs should always return site dirs reported by
        site.getsitepackages.
        """
        path = normalize_path('/setuptools/test/site-packages')
        mock_gsp = lambda: [path]
        monkeypatch.setattr(site, 'getsitepackages', mock_gsp, raising=False)
        assert path in ei.get_site_dirs()

    def test_all_site_dirs_works_without_getsitepackages(self, monkeypatch):
        monkeypatch.delattr(site, 'getsitepackages', raising=False)
        assert ei.get_site_dirs()

    @pytest.fixture
    def sdist_unicode(self, tmpdir):
        files = [
            (
                'setup.py',
                DALS("""
                    import setuptools
                    setuptools.setup(
                        name="setuptools-test-unicode",
                        version="1.0",
                        packages=["mypkg"],
                        include_package_data=True,
                    )
                    """),
            ),
            (
                'mypkg/__init__.py',
                "",
            ),
            (
                u'mypkg/\u2603.txt',
                "",
            ),
        ]
        sdist_name = 'setuptools-test-unicode-1.0.zip'
        sdist = tmpdir / sdist_name
        # can't use make_sdist, because the issue only occurs
        #  with zip sdists.
        sdist_zip = zipfile.ZipFile(str(sdist), 'w')
        for filename, content in files:
            sdist_zip.writestr(filename, content)
        sdist_zip.close()
        return str(sdist)

    @pytest.mark.xfail(reason="#709 and #710")
    # also
    #@pytest.mark.xfail(setuptools.tests.is_ascii,
    #    reason="https://github.com/pypa/setuptools/issues/706")
    def test_unicode_filename_in_sdist(self, sdist_unicode, tmpdir, monkeypatch):
        """
        The install command should execute correctly even if
        the package has unicode filenames.
        """
        dist = Distribution({'script_args': ['easy_install']})
        target = (tmpdir / 'target').ensure_dir()
        cmd = ei.easy_install(
            dist,
            install_dir=str(target),
            args=['x'],
        )
        monkeypatch.setitem(os.environ, 'PYTHONPATH', str(target))
        cmd.ensure_finalized()
        cmd.easy_install(sdist_unicode)


class TestPTHFileWriter:

    def test_add_from_cwd_site_sets_dirty(self):
        '''a pth file manager should set dirty
        if a distribution is in site but also the cwd
        '''
        pth = PthDistributions('does-not_exist', [os.getcwd()])
        assert not pth.dirty
        pth.add(PRDistribution(os.getcwd()))
        assert pth.dirty

    def test_add_from_site_is_ignored(self):
        location = '/test/location/does-not-have-to-exist'
        # PthDistributions expects all locations to be normalized
        location = pkg_resources.normalize_path(location)
        pth = PthDistributions('does-not_exist', [location, ])
        assert not pth.dirty
        pth.add(PRDistribution(location))
        assert not pth.dirty


@pytest.yield_fixture
def setup_context(tmpdir):
    with (tmpdir / 'setup.py').open('w') as f:
        f.write(SETUP_PY)
    with tmpdir.as_cwd():
        yield tmpdir


@pytest.mark.usefixtures("user_override")
@pytest.mark.usefixtures("setup_context")
class TestUserInstallTest:

    # prevent check that site-packages is writable. easy_install
    # shouldn't be writing to system site-packages during finalize
    # options, but while it does, bypass the behavior.
    prev_sp_write = mock.patch(
        'setuptools.command.easy_install.easy_install.check_site_dir',
        mock.Mock(),
    )

    # simulate setuptools installed in user site packages
    @mock.patch('setuptools.command.easy_install.__file__', site.USER_SITE)
    @mock.patch('site.ENABLE_USER_SITE', True)
    @prev_sp_write
    def test_user_install_not_implied_user_site_enabled(self):
        self.assert_not_user_site()

    @mock.patch('site.ENABLE_USER_SITE', False)
    @prev_sp_write
    def test_user_install_not_implied_user_site_disabled(self):
        self.assert_not_user_site()

    @staticmethod
    def assert_not_user_site():
        # create a finalized easy_install command
        dist = Distribution()
        dist.script_name = 'setup.py'
        cmd = ei.easy_install(dist)
        cmd.args = ['py']
        cmd.ensure_finalized()
        assert not cmd.user, 'user should not be implied'

    def test_multiproc_atexit(self):
        pytest.importorskip('multiprocessing')

        log = logging.getLogger('test_easy_install')
        logging.basicConfig(level=logging.INFO, stream=sys.stderr)
        log.info('this should not break')

    @pytest.fixture()
    def foo_package(self, tmpdir):
        egg_file = tmpdir / 'foo-1.0.egg-info'
        with egg_file.open('w') as f:
            f.write('Name: foo\n')
        return str(tmpdir)

    @pytest.yield_fixture()
    def install_target(self, tmpdir):
        target = str(tmpdir)
        with mock.patch('sys.path', sys.path + [target]):
            python_path = os.path.pathsep.join(sys.path)
            with mock.patch.dict(os.environ, PYTHONPATH=python_path):
                yield target

    def test_local_index(self, foo_package, install_target):
        """
        The local index must be used when easy_install locates installed
        packages.
        """
        dist = Distribution()
        dist.script_name = 'setup.py'
        cmd = ei.easy_install(dist)
        cmd.install_dir = install_target
        cmd.args = ['foo']
        cmd.ensure_finalized()
        cmd.local_index.scan([foo_package])
        res = cmd.easy_install('foo')
        actual = os.path.normcase(os.path.realpath(res.location))
        expected = os.path.normcase(os.path.realpath(foo_package))
        assert actual == expected

    @contextlib.contextmanager
    def user_install_setup_context(self, *args, **kwargs):
        """
        Wrap sandbox.setup_context to patch easy_install in that context to
        appear as user-installed.
        """
        with self.orig_context(*args, **kwargs):
            import setuptools.command.easy_install as ei
            ei.__file__ = site.USER_SITE
            yield

    def patched_setup_context(self):
        self.orig_context = sandbox.setup_context

        return mock.patch(
            'setuptools.sandbox.setup_context',
            self.user_install_setup_context,
        )


@pytest.yield_fixture
def distutils_package():
    distutils_setup_py = SETUP_PY.replace(
        'from setuptools import setup',
        'from distutils.core import setup',
    )
    with contexts.tempdir(cd=os.chdir):
        with open('setup.py', 'w') as f:
            f.write(distutils_setup_py)
        yield


class TestDistutilsPackage:

    def test_bdist_egg_available_on_distutils_pkg(self, distutils_package):
        run_setup('setup.py', ['bdist_egg'])


class TestSetupRequires:

    def test_setup_requires_honors_fetch_params(self):
        """
        When easy_install installs a source distribution which specifies
        setup_requires, it should honor the fetch parameters (such as
        allow-hosts, index-url, and find-links).
        """
        # set up a server which will simulate an alternate package index.
        p_index = setuptools.tests.server.MockServer()
        p_index.start()
        netloc = 1
        p_index_loc = urllib.parse.urlparse(p_index.url)[netloc]
        if p_index_loc.endswith(':0'):
            # Some platforms (Jython) don't find a port to which to bind,
            #  so skip this test for them.
            return
        with contexts.quiet():
            # create an sdist that has a build-time dependency.
            with TestSetupRequires.create_sdist() as dist_file:
                with contexts.tempdir() as temp_install_dir:
                    with contexts.environment(PYTHONPATH=temp_install_dir):
                        ei_params = [
                            '--index-url', p_index.url,
                            '--allow-hosts', p_index_loc,
                            '--exclude-scripts',
                            '--install-dir', temp_install_dir,
                            dist_file,
                        ]
                        with sandbox.save_argv(['easy_install']):
                            # attempt to install the dist. It should fail because
                            #  it doesn't exist.
                            with pytest.raises(SystemExit):
                                easy_install_pkg.main(ei_params)
        # there should have been two or three requests to the server
        #  (three happens on Python 3.3a)
        assert 2 <= len(p_index.requests) <= 3
        assert p_index.requests[0].path == '/does-not-exist/'

    @staticmethod
    @contextlib.contextmanager
    def create_sdist():
        """
        Return an sdist with a setup_requires dependency (of something that
        doesn't exist)
        """
        with contexts.tempdir() as dir:
            dist_path = os.path.join(dir, 'setuptools-test-fetcher-1.0.tar.gz')
            make_sdist(dist_path, [
                ('setup.py', DALS("""
                    import setuptools
                    setuptools.setup(
                        name="setuptools-test-fetcher",
                        version="1.0",
                        setup_requires = ['does-not-exist'],
                    )
                """))])
            yield dist_path

    def test_setup_requires_overrides_version_conflict(self):
        """
        Regression test for distribution issue 323:
        https://bitbucket.org/tarek/distribute/issues/323

        Ensures that a distribution's setup_requires requirements can still be
        installed and used locally even if a conflicting version of that
        requirement is already on the path.
        """

        fake_dist = PRDistribution('does-not-matter', project_name='foobar',
                                   version='0.0')
        working_set.add(fake_dist)

        with contexts.save_pkg_resources_state():
            with contexts.tempdir() as temp_dir:
                test_pkg = create_setup_requires_package(temp_dir)
                test_setup_py = os.path.join(test_pkg, 'setup.py')
                with contexts.quiet() as (stdout, stderr):
                    # Don't even need to install the package, just
                    # running the setup.py at all is sufficient
                    run_setup(test_setup_py, ['--name'])

                lines = stdout.readlines()
                assert len(lines) > 0
                assert lines[-1].strip(), 'test_pkg'

    def test_setup_requires_override_nspkg(self):
        """
        Like ``test_setup_requires_overrides_version_conflict`` but where the
        ``setup_requires`` package is part of a namespace package that has
        *already* been imported.
        """

        with contexts.save_pkg_resources_state():
            with contexts.tempdir() as temp_dir:
                foobar_1_archive = os.path.join(temp_dir, 'foo.bar-0.1.tar.gz')
                make_nspkg_sdist(foobar_1_archive, 'foo.bar', '0.1')
                # Now actually go ahead an extract to the temp dir and add the
                # extracted path to sys.path so foo.bar v0.1 is importable
                foobar_1_dir = os.path.join(temp_dir, 'foo.bar-0.1')
                os.mkdir(foobar_1_dir)
                with tarfile_open(foobar_1_archive) as tf:
                    tf.extractall(foobar_1_dir)
                sys.path.insert(1, foobar_1_dir)

                dist = PRDistribution(foobar_1_dir, project_name='foo.bar',
                                      version='0.1')
                working_set.add(dist)

                template = DALS("""\
                    import foo  # Even with foo imported first the
                                # setup_requires package should override
                    import setuptools
                    setuptools.setup(**%r)

                    if not (hasattr(foo, '__path__') and
                            len(foo.__path__) == 2):
                        print('FAIL')

                    if 'foo.bar-0.2' not in foo.__path__[0]:
                        print('FAIL')
                """)

                test_pkg = create_setup_requires_package(
                    temp_dir, 'foo.bar', '0.2', make_nspkg_sdist, template)

                test_setup_py = os.path.join(test_pkg, 'setup.py')

                with contexts.quiet() as (stdout, stderr):
                    try:
                        # Don't even need to install the package, just
                        # running the setup.py at all is sufficient
                        run_setup(test_setup_py, ['--name'])
                    except pkg_resources.VersionConflict:
                        self.fail('Installing setup.py requirements '
                            'caused a VersionConflict')

                assert 'FAIL' not in stdout.getvalue()
                lines = stdout.readlines()
                assert len(lines) > 0
                assert lines[-1].strip() == 'test_pkg'


def make_trivial_sdist(dist_path, distname, version):
    """
    Create a simple sdist tarball at dist_path, containing just a simple
    setup.py.
    """

    make_sdist(dist_path, [
        ('setup.py',
         DALS("""\
             import setuptools
             setuptools.setup(
                 name=%r,
                 version=%r
             )
         """ % (distname, version)))])


def make_nspkg_sdist(dist_path, distname, version):
    """
    Make an sdist tarball with distname and version which also contains one
    package with the same name as distname.  The top-level package is
    designated a namespace package).
    """

    parts = distname.split('.')
    nspackage = parts[0]

    packages = ['.'.join(parts[:idx]) for idx in range(1, len(parts) + 1)]

    setup_py = DALS("""\
        import setuptools
        setuptools.setup(
            name=%r,
            version=%r,
            packages=%r,
            namespace_packages=[%r]
        )
    """ % (distname, version, packages, nspackage))

    init = "__import__('pkg_resources').declare_namespace(__name__)"

    files = [('setup.py', setup_py),
             (os.path.join(nspackage, '__init__.py'), init)]
    for package in packages[1:]:
        filename = os.path.join(*(package.split('.') + ['__init__.py']))
        files.append((filename, ''))

    make_sdist(dist_path, files)


def make_sdist(dist_path, files):
    """
    Create a simple sdist tarball at dist_path, containing the files
    listed in ``files`` as ``(filename, content)`` tuples.
    """

    with tarfile_open(dist_path, 'w:gz') as dist:
        for filename, content in files:
            file_bytes = io.BytesIO(content.encode('utf-8'))
            file_info = tarfile.TarInfo(name=filename)
            file_info.size = len(file_bytes.getvalue())
            file_info.mtime = int(time.time())
            dist.addfile(file_info, fileobj=file_bytes)


def create_setup_requires_package(path, distname='foobar', version='0.1',
                                  make_package=make_trivial_sdist,
                                  setup_py_template=None):
    """Creates a source tree under path for a trivial test package that has a
    single requirement in setup_requires--a tarball for that requirement is
    also created and added to the dependency_links argument.

    ``distname`` and ``version`` refer to the name/version of the package that
    the test package requires via ``setup_requires``.  The name of the test
    package itself is just 'test_pkg'.
    """

    test_setup_attrs = {
        'name': 'test_pkg', 'version': '0.0',
        'setup_requires': ['%s==%s' % (distname, version)],
        'dependency_links': [os.path.abspath(path)]
    }

    test_pkg = os.path.join(path, 'test_pkg')
    test_setup_py = os.path.join(test_pkg, 'setup.py')
    os.mkdir(test_pkg)

    if setup_py_template is None:
        setup_py_template = DALS("""\
            import setuptools
            setuptools.setup(**%r)
        """)

    with open(test_setup_py, 'w') as f:
        f.write(setup_py_template % test_setup_attrs)

    foobar_path = os.path.join(path, '%s-%s.tar.gz' % (distname, version))
    make_package(foobar_path, distname, version)

    return test_pkg


def make_trivial_sdist(dist_path, setup_py):
    """Create a simple sdist tarball at dist_path, containing just a
    setup.py, the contents of which are provided by the setup_py string.
    """

    setup_py_file = tarfile.TarInfo(name='setup.py')
    setup_py_bytes = io.BytesIO(setup_py.encode('utf-8'))
    setup_py_file.size = len(setup_py_bytes.getvalue())
    with tarfile_open(dist_path, 'w:gz') as dist:
        dist.addfile(setup_py_file, fileobj=setup_py_bytes)


@pytest.mark.skipif(
    sys.platform.startswith('java') and ei.is_sh(sys.executable),
    reason="Test cannot run under java when executable is sh"
)
class TestScriptHeader:
    non_ascii_exe = '/Users/José/bin/python'
    exe_with_spaces = r'C:\Program Files\Python33\python.exe'

    def test_get_script_header(self):
        expected = '#!%s\n' % ei.nt_quote_arg(os.path.normpath(sys.executable))
        actual = ei.ScriptWriter.get_script_header('#!/usr/local/bin/python')
        assert actual == expected

    def test_get_script_header_args(self):
        expected = '#!%s -x\n' % ei.nt_quote_arg(os.path.normpath
            (sys.executable))
        actual = ei.ScriptWriter.get_script_header('#!/usr/bin/python -x')
        assert actual == expected

    def test_get_script_header_non_ascii_exe(self):
        actual = ei.ScriptWriter.get_script_header('#!/usr/bin/python',
            executable=self.non_ascii_exe)
        expected = '#!%s -x\n' % self.non_ascii_exe
        assert actual == expected

    def test_get_script_header_exe_with_spaces(self):
        actual = ei.ScriptWriter.get_script_header('#!/usr/bin/python',
            executable='"' + self.exe_with_spaces + '"')
        expected = '#!"%s"\n' % self.exe_with_spaces
        assert actual == expected


class TestCommandSpec:

    def test_custom_launch_command(self):
        """
        Show how a custom CommandSpec could be used to specify a #! executable
        which takes parameters.
        """
        cmd = ei.CommandSpec(['/usr/bin/env', 'python3'])
        assert cmd.as_header() == '#!/usr/bin/env python3\n'

    def test_from_param_for_CommandSpec_is_passthrough(self):
        """
        from_param should return an instance of a CommandSpec
        """
        cmd = ei.CommandSpec(['python'])
        cmd_new = ei.CommandSpec.from_param(cmd)
        assert cmd is cmd_new

    @mock.patch('sys.executable', TestScriptHeader.exe_with_spaces)
    @mock.patch.dict(os.environ)
    def test_from_environment_with_spaces_in_executable(self):
        os.environ.pop('__PYVENV_LAUNCHER__', None)
        cmd = ei.CommandSpec.from_environment()
        assert len(cmd) == 1
        assert cmd.as_header().startswith('#!"')

    def test_from_simple_string_uses_shlex(self):
        """
        In order to support `executable = /usr/bin/env my-python`, make sure
        from_param invokes shlex on that input.
        """
        cmd = ei.CommandSpec.from_param('/usr/bin/env my-python')
        assert len(cmd) == 2
        assert '"' not in cmd.as_header()


class TestWindowsScriptWriter:

    def test_header(self):
        hdr = ei.WindowsScriptWriter.get_script_header('')
        assert hdr.startswith('#!')
        assert hdr.endswith('\n')
        hdr = hdr.lstrip('#!')
        hdr = hdr.rstrip('\n')
        # header should not start with an escaped quote
        assert not hdr.startswith('\\"')<|MERGE_RESOLUTION|>--- conflicted
+++ resolved
@@ -14,11 +14,8 @@
 import itertools
 import distutils.errors
 import io
-<<<<<<< HEAD
+import zipfile
 from unittest import mock
-=======
-import zipfile
->>>>>>> 35ea365b
 
 import time
 from setuptools.extern.six.moves import urllib
