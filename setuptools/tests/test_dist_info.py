--- conflicted
+++ resolved
@@ -50,10 +50,9 @@
         versioned = os.path.join(self.tmpdir,
                                  'VersionedDistribution-2.718.dist-info')
         os.mkdir(versioned)
-<<<<<<< HEAD
-        f = open(os.path.join(versioned, 'METADATA'), 'w+')
+        metadata_file = open(os.path.join(versioned, 'METADATA'), 'w+')
         try:
-            f.write(DALS(
+            metadata_file.write(DALS(
                 """
                 Metadata-Version: 1.2
                 Name: VersionedDistribution
@@ -62,13 +61,13 @@
                 Requires-Dist: quux (>=1.1); extra == 'baz'
                 """))
         finally:
-            f.close()
+            metadata_file.close()
         unversioned = os.path.join(self.tmpdir,
                                    'UnversionedDistribution.dist-info')
         os.mkdir(unversioned)
-        f = open(os.path.join(unversioned, 'METADATA'), 'w+')
+        metadata_file = open(os.path.join(unversioned, 'METADATA'), 'w+')
         try:
-            f.write(DALS(
+            metadata_file.write(DALS(
                 """
                 Metadata-Version: 1.2
                 Name: UnversionedDistribution
@@ -78,34 +77,7 @@
                 Requires-Dist: quux (>=1.1); extra == 'baz'
                 """))
         finally:
-            f.close()
-=======
-        metadata_file = open(os.path.join(versioned, 'METADATA'), 'w+')
-        metadata_file.write(DALS(
-            """
-            Metadata-Version: 1.2
-            Name: VersionedDistribution
-            Requires-Dist: splort (4)
-            Provides-Extra: baz
-            Requires-Dist: quux (>=1.1); extra == 'baz'
-            """))
-        metadata_file.close()
-
-        unversioned = os.path.join(self.tmpdir,
-                                   'UnversionedDistribution.dist-info')
-        os.mkdir(unversioned)
-        metadata_file = open(os.path.join(unversioned, 'METADATA'), 'w+')
-        metadata_file.write(DALS(
-            """
-            Metadata-Version: 1.2
-            Name: UnversionedDistribution
-            Version: 0.3
-            Requires-Dist: splort (==4)
-            Provides-Extra: baz
-            Requires-Dist: quux (>=1.1); extra == 'baz'
-            """))
-        metadata_file.close()
->>>>>>> 641eac65
+            metadata_file.close()
 
     def tearDown(self):
         shutil.rmtree(self.tmpdir)