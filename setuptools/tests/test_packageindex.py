--- conflicted
+++ resolved
@@ -49,23 +49,12 @@
         index.opener = _urlopen
         url = 'http://example.com'
         try:
-<<<<<<< HEAD
             v = index.open_url(url)
-        except Exception, v:
+        except Exception:
+            v = sys.exc_info()[1]
             self.assertTrue('line' in str(v))
         else:
             raise AssertionError('Should have raise here!')
-=======
-            try:
-                v = index.open_url(url)
-            except Exception:
-                v = sys.exc_info()[1]
-                self.assertTrue('line' in str(v))
-            else:
-                raise AssertionError('Should have raise here!')
-        finally:
-            urllib2.urlopen = old_urlopen
->>>>>>> 3c86c861
 
     def test_bad_url_double_scheme(self):
         """
