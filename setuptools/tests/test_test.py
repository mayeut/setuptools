# -*- coding: UTF-8 -*-

from __future__ import unicode_literals

import os
import site
<<<<<<< HEAD
import sys
import tempfile
import unittest
from distutils.errors import DistutilsError

import six
=======

import pytest
>>>>>>> 41f2c5ec

from setuptools.command.test import test
from setuptools.dist import Distribution

<<<<<<< HEAD
SETUP_PY = """\
from setuptools import setup

setup(name='foo',
    packages=['name', 'name.space', 'name.space.tests'],
    namespace_packages=['name'],
    test_suite='name.space.tests.test_suite',
)
"""

NS_INIT = """# -*- coding: Latin-1 -*-
# Söme Arbiträry Ünicode to test Issüé 310
try:
    __import__('pkg_resources').declare_namespace(__name__)
except ImportError:
    from pkgutil import extend_path
    __path__ = extend_path(__path__, __name__)
"""
# Make sure this is Latin-1 binary, before writing:
if six.PY2:
    NS_INIT = NS_INIT.decode('UTF-8')
NS_INIT = NS_INIT.encode('Latin-1')

TEST_PY = """import unittest

class TestTest(unittest.TestCase):
    def test_test(self):
        print "Foo" # Should fail under Python 3 unless 2to3 is used
=======
from .textwrap import DALS
from . import contexts

SETUP_PY = DALS("""
    from setuptools import setup

    setup(name='foo',
        packages=['name', 'name.space', 'name.space.tests'],
        namespace_packages=['name'],
        test_suite='name.space.tests.test_suite',
    )
    """)

NS_INIT = DALS("""
    # -*- coding: Latin-1 -*-
    # Söme Arbiträry Ünicode to test Distribute Issüé 310
    try:
        __import__('pkg_resources').declare_namespace(__name__)
    except ImportError:
        from pkgutil import extend_path
        __path__ = extend_path(__path__, __name__)
    """)

TEST_PY = DALS("""
    import unittest
>>>>>>> 41f2c5ec

    class TestTest(unittest.TestCase):
        def test_test(self):
            print "Foo" # Should fail under Python 3 unless 2to3 is used

    test_suite = unittest.makeSuite(TestTest)
    """)


@pytest.fixture
def sample_test(tmpdir_cwd):
    os.makedirs('name/space/tests')

    # setup.py
    with open('setup.py', 'wt') as f:
        f.write(SETUP_PY)

    # name/__init__.py
    with open('name/__init__.py', 'wb') as f:
        f.write(NS_INIT.encode('Latin-1'))

    # name/space/__init__.py
    with open('name/space/__init__.py', 'wt') as f:
        f.write('#empty\n')

    # name/space/tests/__init__.py
    with open('name/space/tests/__init__.py', 'wt') as f:
        f.write(TEST_PY)


@pytest.mark.skipif('hasattr(sys, "real_prefix")')
@pytest.mark.usefixtures('user_override')
@pytest.mark.usefixtures('sample_test')
class TestTestTest:

    def test_test(self):
        params = dict(
            name='foo',
            packages=['name', 'name.space', 'name.space.tests'],
            namespace_packages=['name'],
            test_suite='name.space.tests.test_suite',
            use_2to3=True,
        )
        dist = Distribution(params)
        dist.script_name = 'setup.py'
        cmd = test(dist)
        cmd.user = 1
        cmd.ensure_finalized()
        cmd.install_dir = site.USER_SITE
        cmd.user = 1
<<<<<<< HEAD
        old_stdout = sys.stdout
        sys.stdout = six.StringIO()
        try:
            try: # try/except/finally doesn't work in Python 2.4, so we need nested try-statements.
                cmd.run()
            except SystemExit: # The test runner calls sys.exit, stop that making an error.
                pass
        finally:
            sys.stdout = old_stdout
=======
        with contexts.quiet():
            # The test runner calls sys.exit
            with contexts.suppress_exceptions(SystemExit):
                cmd.run()
>>>>>>> 41f2c5ec
<|MERGE_RESOLUTION|>--- conflicted
+++ resolved
@@ -4,51 +4,14 @@
 
 import os
 import site
-<<<<<<< HEAD
-import sys
-import tempfile
-import unittest
 from distutils.errors import DistutilsError
 
 import six
-=======
-
 import pytest
->>>>>>> 41f2c5ec
 
 from setuptools.command.test import test
 from setuptools.dist import Distribution
 
-<<<<<<< HEAD
-SETUP_PY = """\
-from setuptools import setup
-
-setup(name='foo',
-    packages=['name', 'name.space', 'name.space.tests'],
-    namespace_packages=['name'],
-    test_suite='name.space.tests.test_suite',
-)
-"""
-
-NS_INIT = """# -*- coding: Latin-1 -*-
-# Söme Arbiträry Ünicode to test Issüé 310
-try:
-    __import__('pkg_resources').declare_namespace(__name__)
-except ImportError:
-    from pkgutil import extend_path
-    __path__ = extend_path(__path__, __name__)
-"""
-# Make sure this is Latin-1 binary, before writing:
-if six.PY2:
-    NS_INIT = NS_INIT.decode('UTF-8')
-NS_INIT = NS_INIT.encode('Latin-1')
-
-TEST_PY = """import unittest
-
-class TestTest(unittest.TestCase):
-    def test_test(self):
-        print "Foo" # Should fail under Python 3 unless 2to3 is used
-=======
 from .textwrap import DALS
 from . import contexts
 
@@ -74,7 +37,6 @@
 
 TEST_PY = DALS("""
     import unittest
->>>>>>> 41f2c5ec
 
     class TestTest(unittest.TestCase):
         def test_test(self):
@@ -125,19 +87,7 @@
         cmd.ensure_finalized()
         cmd.install_dir = site.USER_SITE
         cmd.user = 1
-<<<<<<< HEAD
-        old_stdout = sys.stdout
-        sys.stdout = six.StringIO()
-        try:
-            try: # try/except/finally doesn't work in Python 2.4, so we need nested try-statements.
-                cmd.run()
-            except SystemExit: # The test runner calls sys.exit, stop that making an error.
-                pass
-        finally:
-            sys.stdout = old_stdout
-=======
         with contexts.quiet():
             # The test runner calls sys.exit
             with contexts.suppress_exceptions(SystemExit):
-                cmd.run()
->>>>>>> 41f2c5ec
+                cmd.run()