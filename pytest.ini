--- conflicted
+++ resolved
@@ -8,9 +8,16 @@
 # workaround for warning pytest-dev/pytest#6178
 junit_family=xunit2
 filterwarnings=
-<<<<<<< HEAD
     # Fail on warnings
     error
+
+    ## upstream
+	# Suppress deprecation warning in flake8
+	ignore:SelectableGroups dict interface is deprecated::flake8
+	# Suppress deprecation warning in pypa/packaging#433
+	ignore:The distutils package is deprecated::packaging.tags
+	## end upstream
+
     # https://github.com/pypa/setuptools/issues/1823
     ignore:bdist_wininst command is deprecated
     # Suppress this error; unimportant for CI tests
@@ -21,10 +28,4 @@
     ignore:The Windows bytes API has been deprecated:DeprecationWarning
     # https://github.com/pypa/setuptools/issues/2081
     ignore:lib2to3 package is deprecated:PendingDeprecationWarning
-    ignore:lib2to3 package is deprecated:DeprecationWarning
-=======
-	# Suppress deprecation warning in flake8
-	ignore:SelectableGroups dict interface is deprecated::flake8
-	# Suppress deprecation warning in pypa/packaging#433
-	ignore:The distutils package is deprecated::packaging.tags
->>>>>>> 5a8384e5
+    ignore:lib2to3 package is deprecated:DeprecationWarning