[metadata]
name = setuptools
version = 69.0.3
author = Python Packaging Authority
author_email = distutils-sig@python.org
description = Easily download, build, install, upgrade, and uninstall Python packages
long_description = file:README.rst
url = https://github.com/pypa/setuptools
classifiers =
	Development Status :: 5 - Production/Stable
	Intended Audience :: Developers
	License :: OSI Approved :: MIT License
	Programming Language :: Python :: 3
	Programming Language :: Python :: 3 :: Only
	Topic :: Software Development :: Libraries :: Python Modules
	Topic :: System :: Archiving :: Packaging
	Topic :: System :: Systems Administration
	Topic :: Utilities
keywords = CPAN PyPI distutils eggs package management
project_urls =
	Documentation = https://setuptools.pypa.io/
	Changelog = https://setuptools.pypa.io/en/stable/history.html

[options]
<<<<<<< HEAD
packages = find_namespace:
# disabled as it causes tests to be included #2505
# include_package_data = true
python_requires = >=3.8
install_requires =

[options.packages.find]
exclude =
	build*
	dist*
	docs*
	tests*
	*.tests
	*.tests.*
	tools*
	debian*
	launcher*
	newsfragments*

=======
include_package_data = true
python_requires = >=3.8
install_requires =

>>>>>>> 68ac292e
[options.extras_require]
testing =
	# upstream
	pytest >= 6
	pytest-checkdocs >= 2.4
	pytest-cov; \
		# coverage seems to make PyPy extremely slow
		python_implementation != "PyPy"
	pytest-mypy >= 0.9.1; \
		# workaround for jaraco/skeleton#22
		python_implementation != "PyPy"
	pytest-enabler >= 2.2
	# workaround for pypa/setuptools#3921
	pytest-ruff >= 0.2.1; sys_platform != "cygwin"

	# local
	flake8-2020
	virtualenv>=13.0.0
	wheel
	pip>=19.1 # For proper file:// URLs support.
	jaraco.envs>=2.2
	pytest-xdist
	jaraco.path>=3.2.0
	build[virtualenv]
	filelock>=3.4.0
	ini2toml[lite]>=0.9
	tomli-w>=1.0.0
	pytest-timeout
	pytest-perf; \
		# workaround for jaraco/inflect#195, pydantic/pydantic-core#773 (see #3986)
		sys_platform != "cygwin"
	# for tools/finalize.py
	jaraco.develop >= 7.21; python_version >= "3.9" and sys_platform != "cygwin"
	pytest-home >= 0.5

testing-integration =
	pytest
	pytest-xdist
	pytest-enabler
	virtualenv>=13.0.0
	tomli
	wheel
	jaraco.path>=3.2.0
	jaraco.envs>=2.2
	build[virtualenv]>=1.0.3
	filelock>=3.4.0
	packaging>=23.1  # TODO: update once packaging 23.2 is available

docs =
	# upstream
	sphinx >= 3.5
	# workaround for sphinx/sphinx-doc#11662
	sphinx < 7.2.5
	jaraco.packaging >= 9.3
	rst.linker >= 1.9
	furo
	sphinx-lint

	# tidelift
	jaraco.tidelift >= 1.4

	# local
	pygments-github-lexers==0.0.5
	sphinx-favicon
	sphinx-inline-tabs
	sphinx-reredirects
	sphinxcontrib-towncrier
	sphinx-notfound-page >=1,<2

ssl =

certs =

[options.entry_points]
distutils.commands =
	alias = setuptools.command.alias:alias
	bdist_egg = setuptools.command.bdist_egg:bdist_egg
	bdist_rpm = setuptools.command.bdist_rpm:bdist_rpm
	build = setuptools.command.build:build
	build_clib = setuptools.command.build_clib:build_clib
	build_ext = setuptools.command.build_ext:build_ext
	build_py = setuptools.command.build_py:build_py
	develop = setuptools.command.develop:develop
	dist_info = setuptools.command.dist_info:dist_info
	easy_install = setuptools.command.easy_install:easy_install
	editable_wheel = setuptools.command.editable_wheel:editable_wheel
	egg_info = setuptools.command.egg_info:egg_info
	install = setuptools.command.install:install
	install_egg_info = setuptools.command.install_egg_info:install_egg_info
	install_lib = setuptools.command.install_lib:install_lib
	install_scripts = setuptools.command.install_scripts:install_scripts
	rotate = setuptools.command.rotate:rotate
	saveopts = setuptools.command.saveopts:saveopts
	sdist = setuptools.command.sdist:sdist
	setopt = setuptools.command.setopt:setopt
	test = setuptools.command.test:test
	upload_docs = setuptools.command.upload_docs:upload_docs
setuptools.finalize_distribution_options =
	parent_finalize = setuptools.dist:_Distribution.finalize_options
	keywords = setuptools.dist:Distribution._finalize_setup_keywords
distutils.setup_keywords =
	eager_resources = setuptools.dist:assert_string_list
	namespace_packages = setuptools.dist:check_nsp
	extras_require = setuptools.dist:check_extras
	install_requires = setuptools.dist:check_requirements
	tests_require = setuptools.dist:check_requirements
	setup_requires = setuptools.dist:check_requirements
	python_requires = setuptools.dist:check_specifier
	entry_points = setuptools.dist:check_entry_points
	test_suite = setuptools.dist:check_test_suite
	zip_safe = setuptools.dist:assert_bool
	package_data = setuptools.dist:check_package_data
	exclude_package_data = setuptools.dist:check_package_data
	include_package_data = setuptools.dist:assert_bool
	packages = setuptools.dist:check_packages
	dependency_links = setuptools.dist:assert_string_list
	test_loader = setuptools.dist:check_importable
	test_runner = setuptools.dist:check_importable
	use_2to3 = setuptools.dist:invalid_unless_false
egg_info.writers =
	PKG-INFO = setuptools.command.egg_info:write_pkg_info
	requires.txt = setuptools.command.egg_info:write_requirements
	entry_points.txt = setuptools.command.egg_info:write_entries
	eager_resources.txt = setuptools.command.egg_info:overwrite_arg
	namespace_packages.txt = setuptools.command.egg_info:overwrite_arg
	top_level.txt = setuptools.command.egg_info:write_toplevel_names
	dependency_links.txt = setuptools.command.egg_info:overwrite_arg

[egg_info]
tag_build = .post
tag_date = 1

[sdist]
formats = zip<|MERGE_RESOLUTION|>--- conflicted
+++ resolved
@@ -22,7 +22,6 @@
 	Changelog = https://setuptools.pypa.io/en/stable/history.html
 
 [options]
-<<<<<<< HEAD
 packages = find_namespace:
 # disabled as it causes tests to be included #2505
 # include_package_data = true
@@ -31,10 +30,6 @@
 
 [options.packages.find]
 exclude =
-	build*
-	dist*
-	docs*
-	tests*
 	*.tests
 	*.tests.*
 	tools*
@@ -42,12 +37,6 @@
 	launcher*
 	newsfragments*
 
-=======
-include_package_data = true
-python_requires = >=3.8
-install_requires =
-
->>>>>>> 68ac292e
 [options.extras_require]
 testing =
 	# upstream
