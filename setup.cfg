[metadata]
name = setuptools
<<<<<<< HEAD
version = 64.0.0b1
=======
version = 63.2.0
>>>>>>> 417018d3
author = Python Packaging Authority
author_email = distutils-sig@python.org
description = Easily download, build, install, upgrade, and uninstall Python packages
long_description = file:README.rst
url = https://github.com/pypa/setuptools
classifiers =
	Development Status :: 5 - Production/Stable
	Intended Audience :: Developers
	License :: OSI Approved :: MIT License
	Programming Language :: Python :: 3
	Programming Language :: Python :: 3 :: Only
	Topic :: Software Development :: Libraries :: Python Modules
	Topic :: System :: Archiving :: Packaging
	Topic :: System :: Systems Administration
	Topic :: Utilities
keywords = CPAN PyPI distutils eggs package management
project_urls =
	Documentation = https://setuptools.pypa.io/

[options]
packages = find_namespace:
# disabled as it causes tests to be included #2505
# include_package_data = true
python_requires = >=3.7
install_requires =

[options.packages.find]
exclude =
	build*
	dist*
	docs*
	tests*
	*.tests
	*.tests.*
	tools*

[options.extras_require]
testing =
	# upstream
	pytest >= 6
	pytest-checkdocs >= 2.4
	pytest-flake8
	pytest-black >= 0.3.7; \
		# workaround for jaraco/skeleton#22
		python_implementation != "PyPy"
	pytest-cov; \
		# coverage seems to make PyPy extremely slow
		python_implementation != "PyPy"
	pytest-mypy >= 0.9.1; \
		# workaround for jaraco/skeleton#22
		python_implementation != "PyPy"
	pytest-enabler >= 1.3
	pytest-perf

	# local
	mock
	flake8-2020
	virtualenv>=13.0.0
	wheel
	pip>=19.1 # For proper file:// URLs support.
	jaraco.envs>=2.2
	pytest-xdist
	jaraco.path>=3.2.0
	build[virtualenv]
	filelock>=3.4.0
	pip_run>=8.8
	ini2toml[lite]>=0.9
	tomli-w>=1.0.0

testing-integration =
	pytest
	pytest-xdist
	pytest-enabler
	virtualenv>=13.0.0
	tomli
	wheel
	jaraco.path>=3.2.0
	jaraco.envs>=2.2
	build[virtualenv]
	filelock>=3.4.0

docs =
	# upstream
	sphinx
	jaraco.packaging >= 9
	rst.linker >= 1.9
	jaraco.tidelift >= 1.4

	# local
	pygments-github-lexers==0.0.5
	sphinx-favicon
	sphinx-inline-tabs
	sphinx-reredirects
	sphinxcontrib-towncrier
	furo

ssl =

certs =

[options.entry_points]
distutils.commands =
	alias = setuptools.command.alias:alias
	bdist_egg = setuptools.command.bdist_egg:bdist_egg
	bdist_rpm = setuptools.command.bdist_rpm:bdist_rpm
	build = setuptools.command.build:build
	build_clib = setuptools.command.build_clib:build_clib
	build_ext = setuptools.command.build_ext:build_ext
	build_py = setuptools.command.build_py:build_py
	develop = setuptools.command.develop:develop
	dist_info = setuptools.command.dist_info:dist_info
	easy_install = setuptools.command.easy_install:easy_install
	editable_wheel = setuptools.command.editable_wheel:editable_wheel
	egg_info = setuptools.command.egg_info:egg_info
	install = setuptools.command.install:install
	install_egg_info = setuptools.command.install_egg_info:install_egg_info
	install_lib = setuptools.command.install_lib:install_lib
	install_scripts = setuptools.command.install_scripts:install_scripts
	rotate = setuptools.command.rotate:rotate
	saveopts = setuptools.command.saveopts:saveopts
	sdist = setuptools.command.sdist:sdist
	setopt = setuptools.command.setopt:setopt
	test = setuptools.command.test:test
	upload_docs = setuptools.command.upload_docs:upload_docs
setuptools.finalize_distribution_options =
	parent_finalize = setuptools.dist:_Distribution.finalize_options
	keywords = setuptools.dist:Distribution._finalize_setup_keywords
distutils.setup_keywords =
	eager_resources = setuptools.dist:assert_string_list
	namespace_packages = setuptools.dist:check_nsp
	extras_require = setuptools.dist:check_extras
	install_requires = setuptools.dist:check_requirements
	tests_require = setuptools.dist:check_requirements
	setup_requires = setuptools.dist:check_requirements
	python_requires = setuptools.dist:check_specifier
	entry_points = setuptools.dist:check_entry_points
	test_suite = setuptools.dist:check_test_suite
	zip_safe = setuptools.dist:assert_bool
	package_data = setuptools.dist:check_package_data
	exclude_package_data = setuptools.dist:check_package_data
	include_package_data = setuptools.dist:assert_bool
	packages = setuptools.dist:check_packages
	dependency_links = setuptools.dist:assert_string_list
	test_loader = setuptools.dist:check_importable
	test_runner = setuptools.dist:check_importable
	use_2to3 = setuptools.dist:invalid_unless_false
egg_info.writers =
	PKG-INFO = setuptools.command.egg_info:write_pkg_info
	requires.txt = setuptools.command.egg_info:write_requirements
	entry_points.txt = setuptools.command.egg_info:write_entries
	eager_resources.txt = setuptools.command.egg_info:overwrite_arg
	namespace_packages.txt = setuptools.command.egg_info:overwrite_arg
	top_level.txt = setuptools.command.egg_info:write_toplevel_names
	depends.txt = setuptools.command.egg_info:warn_depends_obsolete
	dependency_links.txt = setuptools.command.egg_info:overwrite_arg

[egg_info]
tag_build = .post
tag_date = 1

[sdist]
formats = zip<|MERGE_RESOLUTION|>--- conflicted
+++ resolved
@@ -1,10 +1,6 @@
 [metadata]
 name = setuptools
-<<<<<<< HEAD
-version = 64.0.0b1
-=======
 version = 63.2.0
->>>>>>> 417018d3
 author = Python Packaging Authority
 author_email = distutils-sig@python.org
 description = Easily download, build, install, upgrade, and uninstall Python packages
