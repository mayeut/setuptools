--- conflicted
+++ resolved
@@ -1,11 +1,3 @@
-<<<<<<< HEAD
-=======
-[bumpversion]
-current_version = 27.3.1
-commit = True
-tag = True
-
->>>>>>> 35ea365b
 [egg_info]
 tag_build = .post
 tag_date = 1
