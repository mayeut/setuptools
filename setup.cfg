[metadata]
license_files =
	LICENSE
name = setuptools
version = 57.2.0
author = Python Packaging Authority
author_email = distutils-sig@python.org
description = Easily download, build, install, upgrade, and uninstall Python packages
long_description = file:README.rst
url = https://github.com/pypa/setuptools
classifiers =
	Development Status :: 5 - Production/Stable
	Intended Audience :: Developers
	License :: OSI Approved :: MIT License
	Programming Language :: Python :: 3
	Programming Language :: Python :: 3 :: Only
	Topic :: Software Development :: Libraries :: Python Modules
	Topic :: System :: Archiving :: Packaging
	Topic :: System :: Systems Administration
	Topic :: Utilities
keywords = CPAN PyPI distutils eggs package management
project_urls =
	Documentation = https://setuptools.readthedocs.io/

[options]
packages = find_namespace:
# disabled as it causes tests to be included #2505
# include_package_data = true
python_requires = >=3.6
install_requires =

[options.packages.find]
exclude =
	build*
	dist*
	docs*
	tests*
	*.tests
	tools*

[options.extras_require]
testing =
	# upstream
	pytest >= 4.6
	pytest-checkdocs >= 2.4
	pytest-flake8
	# python_implementation: workaround for jaraco/skeleton#22
	# python_version: workaround for python/typed_ast#156
	pytest-black >= 0.3.7; python_implementation != "PyPy" and python_version < "3.10"
	pytest-cov
	# python_implementation: workaround for jaraco/skeleton#22
	# python_version: workaround for python/typed_ast#156
	pytest-mypy; python_implementation != "PyPy" and python_version < "3.10"
	pytest-enabler >= 1.0.1

	# local
	mock
	flake8-2020
	virtualenv>=13.0.0
	pytest-virtualenv>=1.2.7
	wheel
	paver
	pip>=19.1 # For proper file:// URLs support.
	jaraco.envs
	pytest-xdist
	sphinx
	jaraco.path>=3.2.0

docs =
	# upstream
	sphinx
<<<<<<< HEAD
	furo
	jaraco.packaging >= 6.1
=======
	jaraco.packaging >= 8.2
>>>>>>> aa5ef507
	rst.linker >= 1.9
	jaraco.tidelift >= 1.4

	# local
	pygments-github-lexers==0.0.5
	sphinx-inline-tabs
	sphinxcontrib-towncrier

ssl =

certs =

[options.entry_points]
distutils.commands =
	alias = setuptools.command.alias:alias
	bdist_egg = setuptools.command.bdist_egg:bdist_egg
	bdist_rpm = setuptools.command.bdist_rpm:bdist_rpm
	build_clib = setuptools.command.build_clib:build_clib
	build_ext = setuptools.command.build_ext:build_ext
	build_py = setuptools.command.build_py:build_py
	develop = setuptools.command.develop:develop
	dist_info = setuptools.command.dist_info:dist_info
	easy_install = setuptools.command.easy_install:easy_install
	egg_info = setuptools.command.egg_info:egg_info
	install = setuptools.command.install:install
	install_egg_info = setuptools.command.install_egg_info:install_egg_info
	install_lib = setuptools.command.install_lib:install_lib
	install_scripts = setuptools.command.install_scripts:install_scripts
	rotate = setuptools.command.rotate:rotate
	saveopts = setuptools.command.saveopts:saveopts
	sdist = setuptools.command.sdist:sdist
	setopt = setuptools.command.setopt:setopt
	test = setuptools.command.test:test
	upload_docs = setuptools.command.upload_docs:upload_docs
setuptools.finalize_distribution_options =
	parent_finalize = setuptools.dist:_Distribution.finalize_options
	keywords = setuptools.dist:Distribution._finalize_setup_keywords
	2to3_doctests = setuptools.dist:Distribution._finalize_2to3_doctests
distutils.setup_keywords =
	eager_resources = setuptools.dist:assert_string_list
	namespace_packages = setuptools.dist:check_nsp
	extras_require = setuptools.dist:check_extras
	install_requires = setuptools.dist:check_requirements
	tests_require = setuptools.dist:check_requirements
	setup_requires = setuptools.dist:check_requirements
	python_requires = setuptools.dist:check_specifier
	entry_points = setuptools.dist:check_entry_points
	test_suite = setuptools.dist:check_test_suite
	zip_safe = setuptools.dist:assert_bool
	package_data = setuptools.dist:check_package_data
	exclude_package_data = setuptools.dist:check_package_data
	include_package_data = setuptools.dist:assert_bool
	packages = setuptools.dist:check_packages
	dependency_links = setuptools.dist:assert_string_list
	test_loader = setuptools.dist:check_importable
	test_runner = setuptools.dist:check_importable
	use_2to3 = setuptools.dist:assert_bool
	convert_2to3_doctests = setuptools.dist:assert_string_list
	use_2to3_fixers = setuptools.dist:assert_string_list
	use_2to3_exclude_fixers = setuptools.dist:assert_string_list
egg_info.writers =
	PKG-INFO = setuptools.command.egg_info:write_pkg_info
	requires.txt = setuptools.command.egg_info:write_requirements
	entry_points.txt = setuptools.command.egg_info:write_entries
	eager_resources.txt = setuptools.command.egg_info:overwrite_arg
	namespace_packages.txt = setuptools.command.egg_info:overwrite_arg
	top_level.txt = setuptools.command.egg_info:write_toplevel_names
	depends.txt = setuptools.command.egg_info:warn_depends_obsolete
	dependency_links.txt = setuptools.command.egg_info:overwrite_arg

[egg_info]
tag_build = .post
tag_date = 1

[sdist]
formats = zip<|MERGE_RESOLUTION|>--- conflicted
+++ resolved
@@ -69,12 +69,7 @@
 docs =
 	# upstream
 	sphinx
-<<<<<<< HEAD
-	furo
-	jaraco.packaging >= 6.1
-=======
 	jaraco.packaging >= 8.2
->>>>>>> aa5ef507
 	rst.linker >= 1.9
 	jaraco.tidelift >= 1.4
 
@@ -82,6 +77,7 @@
 	pygments-github-lexers==0.0.5
 	sphinx-inline-tabs
 	sphinxcontrib-towncrier
+	furo
 
 ssl =
 
